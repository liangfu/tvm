--- conflicted
+++ resolved
@@ -38,11 +38,8 @@
 BUILD_NAME = build
 USE_TRACE = 0
 VTA_LIBNAME = libvta_hw
-<<<<<<< HEAD
 DEBUG = 0
-=======
 UNITTEST_NAME = all
->>>>>>> 83bef9ff
 
 config_test = $(TOP_TEST)$(CONFIG)
 vta_dir = $(abspath ../../)
@@ -124,11 +121,8 @@
 	sbt 'test:runMain unittest.Launcher $(UNITTEST_NAME)'
 
 clean:
-<<<<<<< HEAD
-	rm -rf target project/target project/project
-=======
-	-rm -rf target project/target project/project test_run_dir
->>>>>>> 83bef9ff
+	rm -rf target project/target project/project test_run_dir
+
 
 cleanall:
 	rm -rf $(vta_dir)/$(BUILD_NAME)/verilator
