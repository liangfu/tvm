# Licensed to the Apache Software Foundation (ASF) under one
# or more contributor license agreements.  See the NOTICE file
# distributed with this work for additional information
# regarding copyright ownership.  The ASF licenses this file
# to you under the Apache License, Version 2.0 (the
# "License"); you may not use this file except in compliance
# with the License.  You may obtain a copy of the License at
#
#   http://www.apache.org/licenses/LICENSE-2.0
#
# Unless required by applicable law or agreed to in writing,
# software distributed under the License is distributed on an
# "AS IS" BASIS, WITHOUT WARRANTIES OR CONDITIONS OF ANY
# KIND, either express or implied.  See the License for the
# specific language governing permissions and limitations
# under the License.
import tvm
import numpy as np
from tvm.contrib.nvcc import have_fp16, have_int8
from tvm.contrib import nvcc

def test_cuda_vectorize_add():
    num_thread = 8
    def check_cuda(dtype, n, lanes):
        if not tvm.gpu(0).exist or not tvm.module.enabled("cuda"):
            print("skip because cuda is not enabled..")
            return
        if dtype == "float16" and not have_fp16(tvm.gpu(0).compute_version):
            print("skip because gpu does not support fp16")
            return
        if dtype == "int8" and not have_int8(tvm.gpu(0).compute_version):
            print("skip because gpu does not support int8")
            return
        A = tvm.placeholder((n,), name='A', dtype="%sx%d" % (dtype, lanes))
        B = tvm.compute((n,), lambda i: A[i]+tvm.const(1, A.dtype), name='B')
        s = tvm.create_schedule(B.op)
        xo, xi = s[B].split(B.op.axis[0], factor=num_thread)
        s[B].bind(xo, tvm.thread_axis("blockIdx.x"))
        s[B].bind(xi, tvm.thread_axis("threadIdx.x"))
        fun = tvm.build(s, [A, B], "cuda")
        ctx = tvm.gpu(0)
        a = tvm.nd.empty((n,), A.dtype, ctx).copyfrom(
            np.random.uniform(size=(n, lanes)))
        c = tvm.nd.empty((n,), B.dtype, ctx)
        fun(a, c)
        tvm.testing.assert_allclose(c.asnumpy(), a.asnumpy() + 1)
<<<<<<< HEAD
        
=======

>>>>>>> 135c4b44
    check_cuda("float32", 64, 2)
    check_cuda("float16", 64, 2)


def test_cuda_multiply_add():
    num_thread = 8
    def check_cuda(dtype, n, lanes):
        if not tvm.gpu(0).exist or not tvm.module.enabled("cuda"):
            print("skip because cuda is not enabled..")
            return
        if dtype == "int8" and not have_int8(tvm.gpu(0).compute_version):
            print("skip because gpu does not support int8")
            return
        A = tvm.placeholder((n,), name='A', dtype="%sx%d" % (dtype, lanes))
        B = tvm.placeholder((n,), name='B', dtype="%sx%d" % (dtype, lanes))
        C = tvm.placeholder((n,), name='C', dtype="int32")
        D = tvm.compute((n,),
                        lambda i: tvm.call_pure_extern("int32", "__dp4a", A[i], B[i], C[i]), name='D')
        s = tvm.create_schedule(D.op)
        xo, xi = s[D].split(D.op.axis[0], factor=num_thread)
        s[D].bind(xo, tvm.thread_axis("blockIdx.x"))
        s[D].bind(xi, tvm.thread_axis("threadIdx.x"))
        fun = tvm.build(s, [A, B, C, D], "cuda")
        np_a = np.random.randint(low=-128, high=127, size=(n,lanes))
        np_b = np.random.randint(low=-128, high=127, size=(n,lanes))
        np_c = np.random.randint(low=0, high=127, size=(n,))
        np_d = [sum(x * y) + z for x, y, z in zip(np_a, np_b, np_c)]
        ctx = tvm.gpu(0)
        a = tvm.nd.empty((n,), A.dtype, ctx).copyfrom(np_a)
        b = tvm.nd.empty((n,), B.dtype, ctx).copyfrom(np_b)
        c = tvm.nd.empty((n,), C.dtype, ctx).copyfrom(np_c)
        d = tvm.nd.empty((n,), D.dtype, ctx)
        fun(a, b, c, d)
        tvm.testing.assert_allclose(d.asnumpy(), np_d)
    check_cuda("int8", 64, 4)

def test_cuda_vectorize_load():
    num_thread = 8
    def check_cuda(dtype, n, lanes):
        if not tvm.gpu(0).exist or not tvm.module.enabled("cuda"):
            print("skip because cuda is not enabled..")
            return
        ctx = tvm.gpu(0)
        A = tvm.placeholder((n,), name='A', dtype="%sx%d" % (dtype, lanes))
        B = tvm.compute((n,), lambda i: A[i], name='B')
        s = tvm.create_schedule(B.op)
        bx, tx = s[B].split(B.op.axis[0], factor=num_thread)
        s[B].bind(bx, tvm.thread_axis("blockIdx.x"))
        s[B].bind(tx, tvm.thread_axis("threadIdx.x"))
        fun = tvm.build(s, [A, B], "cuda", name="vector_load")
        np_a = np.random.randint(low=-128, high=127, size=(n,lanes))
        a = tvm.nd.empty((n,), A.dtype, ctx).copyfrom(np_a)
        b = tvm.nd.empty((n,), B.dtype, ctx)
        fun(a,b)
        tvm.testing.assert_allclose(a.asnumpy(), b.asnumpy())
    check_cuda("int8", 64, 8)
    check_cuda("int8", 64, 16)

def test_cuda_make_int8x4():
    def check_cuda(n, value):
        if not tvm.gpu(0).exist or not tvm.module.enabled("cuda"):
            print("skip because cuda is not enabled..")
            return
        lanes = 4
        dtype = 'int8'
        ctx = tvm.gpu(0)
        A = tvm.compute((n, lanes), lambda i,j: tvm.const(value, dtype=dtype))
        s = tvm.create_schedule(A.op)
        y, x = s[A].op.axis
        s[A].vectorize(x)
        s[A].bind(y, tvm.thread_axis("blockIdx.x"))
        fun = tvm.build(s, [A], "cuda", name="make_int8x4")
        np_a = np.full((n, lanes), value, dtype=dtype)
        a = tvm.nd.empty(np_a.shape, dtype, ctx)
        fun(a)
        np.testing.assert_equal(a.asnumpy(), np_a)
    check_cuda(64, 0xAB)
    check_cuda(64, 0)
    check_cuda(64, -3)

if __name__ == "__main__":
    test_cuda_vectorize_add()
    test_cuda_multiply_add()
    test_cuda_vectorize_load()
    test_cuda_make_int8x4()<|MERGE_RESOLUTION|>--- conflicted
+++ resolved
@@ -44,11 +44,7 @@
         c = tvm.nd.empty((n,), B.dtype, ctx)
         fun(a, c)
         tvm.testing.assert_allclose(c.asnumpy(), a.asnumpy() + 1)
-<<<<<<< HEAD
-        
-=======
 
->>>>>>> 135c4b44
     check_cuda("float32", 64, 2)
     check_cuda("float16", 64, 2)
 
