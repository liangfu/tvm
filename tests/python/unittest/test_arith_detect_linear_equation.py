# Licensed to the Apache Software Foundation (ASF) under one
# or more contributor license agreements.  See the NOTICE file
# distributed with this work for additional information
# regarding copyright ownership.  The ASF licenses this file
# to you under the Apache License, Version 2.0 (the
# "License"); you may not use this file except in compliance
# with the License.  You may obtain a copy of the License at
#
#   http://www.apache.org/licenses/LICENSE-2.0
#
# Unless required by applicable law or agreed to in writing,
# software distributed under the License is distributed on an
# "AS IS" BASIS, WITHOUT WARRANTIES OR CONDITIONS OF ANY
# KIND, either express or implied.  See the License for the
# specific language governing permissions and limitations
# under the License.
import tvm

def test_basic():
    a = tvm.var("a")
    b = tvm.var("b")
    m = tvm.arith.DetectLinearEquation(a * 4 + b * 6 + 7, [a])
    assert m[0].value == 4
    assert tvm.ir_pass.Simplify(m[1] - (b * 6 + 7)).value == 0

    m = tvm.arith.DetectLinearEquation(a * 4 * (a+1) + b * 6 + 7, [a])
    assert len(m) == 0

    m = tvm.arith.DetectLinearEquation(a * 4  + (a+1) + b * 6 + 7, [a])
    assert m[0].value == 5
    assert tvm.ir_pass.Simplify(m[1] - (b * 6 + 7 + 1)).value == 0

    m = tvm.arith.DetectLinearEquation(a * b + 7, [a])
    assert m[0] == b

    m = tvm.arith.DetectLinearEquation(b * 7, [a])
    assert m[0].value == 0

    m = tvm.arith.DetectLinearEquation(b * 7, [])
    assert len(m) == 1
    assert tvm.ir_pass.Simplify(m[0] - b * 7).value == 0

def test_multivariate():
    v = [tvm.var("v%d" % i) for i in range(4)]
    b = tvm.var("b")
    m = tvm.arith.DetectLinearEquation(v[0] * (b + 4) + v[0] + v[1] * 8, v)
    assert(tvm.ir_pass.Equal(tvm.ir_pass.Simplify(m[0]), b + 5))
    assert(m[1].value == 8)

    m = tvm.arith.DetectLinearEquation(v[0] * (b + 4) + v[0] + v[1] * 8 * v[2], v)
    assert(len(m) == 0)

    m = tvm.arith.DetectLinearEquation(v[0] * (b + 4) + v[0] + v[1] * 8 * v[1] + v[3], v)
    assert(len(m) == 0)

    m = tvm.arith.DetectLinearEquation(((v[0] * b + v[1]) * 8 + v[2] + 1) * 2, v)
    assert(m[1].value == 16)
    assert(m[2].value == 2)
    assert(m[len(m)-1].value == 2)

    m = tvm.arith.DetectLinearEquation((v[0] - v[1]), [v[2]])
    assert(m[0].value == 0)
    assert(tvm.ir_pass.Simplify(m[1] - (v[0] - v[1])).value == 0)

<<<<<<< HEAD
=======
    m = tvm.arith.DetectLinearEquation((v[0] - v[1]), [])
    assert(len(m) == 1)
    assert(tvm.ir_pass.Simplify(m[0] - (v[0] - v[1])).value == 0)

>>>>>>> 135c4b44
if __name__ == "__main__":
    test_basic()
    test_multivariate()<|MERGE_RESOLUTION|>--- conflicted
+++ resolved
@@ -62,13 +62,10 @@
     assert(m[0].value == 0)
     assert(tvm.ir_pass.Simplify(m[1] - (v[0] - v[1])).value == 0)
 
-<<<<<<< HEAD
-=======
     m = tvm.arith.DetectLinearEquation((v[0] - v[1]), [])
     assert(len(m) == 1)
     assert(tvm.ir_pass.Simplify(m[0] - (v[0] - v[1])).value == 0)
 
->>>>>>> 135c4b44
 if __name__ == "__main__":
     test_basic()
     test_multivariate()