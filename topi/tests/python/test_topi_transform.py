# Licensed to the Apache Software Foundation (ASF) under one
# or more contributor license agreements.  See the NOTICE file
# distributed with this work for additional information
# regarding copyright ownership.  The ASF licenses this file
# to you under the Apache License, Version 2.0 (the
# "License"); you may not use this file except in compliance
# with the License.  You may obtain a copy of the License at
#
#   http://www.apache.org/licenses/LICENSE-2.0
#
# Unless required by applicable law or agreed to in writing,
# software distributed under the License is distributed on an
# "AS IS" BASIS, WITHOUT WARRANTIES OR CONDITIONS OF ANY
# KIND, either express or implied.  See the License for the
# specific language governing permissions and limitations
# under the License.
"""Test code for broadcasting operators."""
import numpy as np
import tvm
import topi
import topi.testing

from common import get_all_backend

def verify_expand_dims(in_shape, out_shape, axis, num_newaxis):
    A = tvm.placeholder(shape=in_shape, name="A")
    B = topi.expand_dims(A, axis, num_newaxis)
    def check_device(device):
        ctx = tvm.context(device, 0)
        if not ctx.exist:
            print("Skip because %s is not enabled" % device)
            return
        print("Running on target: %s" % device)
        with tvm.target.create(device):
            s = topi.generic.schedule_broadcast(B)
        foo = tvm.build(s, [A, B], device, name="expand_dims")
        data_npy = np.random.uniform(size=in_shape).astype(A.dtype)
        out_npy = data_npy.reshape(out_shape)
        data_nd = tvm.nd.array(data_npy, ctx)
        out_nd = tvm.nd.array(np.empty(out_shape).astype(B.dtype), ctx)
        foo(data_nd, out_nd)
        tvm.testing.assert_allclose(out_nd.asnumpy(), out_npy)

    for device in get_all_backend():
        check_device(device)


def verify_transpose(in_shape, axes):
    A = tvm.placeholder(shape=in_shape, name="A")
    B = topi.transpose(A, axes)
    def check_device(device):
        ctx = tvm.context(device, 0)
        if not ctx.exist:
            print("Skip because %s is not enabled" % device)
            return
        print("Running on target: %s" % device)
        with tvm.target.create(device):
            s = topi.generic.schedule_injective(B)
        foo = tvm.build(s, [A, B], device, name="transpose")
        data_npy = np.arange(np.prod(in_shape)).reshape(in_shape).astype(A.dtype)
        out_npy = data_npy.transpose(axes)
        data_nd = tvm.nd.array(data_npy, ctx)
        out_nd = tvm.nd.empty(out_npy.shape, ctx=ctx, dtype=B.dtype)
        foo(data_nd, out_nd)
        tvm.testing.assert_allclose(out_nd.asnumpy(), out_npy)

    for device in get_all_backend():
        check_device(device)


def verify_reshape(src_shape, dst_shape):
    A = tvm.placeholder(shape=src_shape, name="A")
    B = topi.reshape(A, dst_shape)
    def check_device(device):
        ctx = tvm.context(device, 0)
        if not ctx.exist:
            print("Skip because %s is not enabled" % device)
            return
        print("Running on target: %s" % device)
        with tvm.target.create(device):
            s = topi.generic.schedule_injective(B)
        foo = tvm.build(s, [A, B], device, name="reshape")
        data_npy = np.random.normal(size=src_shape).astype(A.dtype)
        out_npy = np.reshape(data_npy, newshape=dst_shape)
        data_nd = tvm.nd.array(data_npy, ctx)
        out_nd = tvm.nd.empty(dst_shape, ctx=ctx, dtype=B.dtype)
        foo(data_nd, out_nd)
        tvm.testing.assert_allclose(out_nd.asnumpy(), out_npy)

    for device in get_all_backend():
        check_device(device)


def verify_squeeze(src_shape, axis):
    A = tvm.placeholder(shape=src_shape, name="A")
    B = topi.squeeze(A, axis=axis)
    def check_device(device):
        ctx = tvm.context(device, 0)
        if not ctx.exist:
            print("Skip because %s is not enabled" % device)
            return
        print("Running on target: %s" % device)
        with tvm.target.create(device):
            s = topi.generic.schedule_injective(B)

        foo = tvm.build(s, [A, B], device, name="squeeze")
        data_npy = np.random.normal(size=src_shape).astype(A.dtype)
        out_npy = np.squeeze(data_npy, axis=axis)
        data_nd = tvm.nd.array(data_npy, ctx)
        out_nd_shape = out_npy.shape
        out_nd = tvm.nd.empty(out_nd_shape, ctx=ctx, dtype=B.dtype)
        foo(data_nd, out_nd)
        tvm.testing.assert_allclose(out_nd.asnumpy(), out_npy)

    for device in get_all_backend():
        check_device(device)

def verify_concatenate(shapes, axis):
    tensor_l = []
    for i, shape in enumerate(shapes):
        tensor_l.append(tvm.placeholder(shape, name="A" + str(i)))
    out_tensor = topi.concatenate(a_tuple=tensor_l, axis=axis)
    def check_device(device):
        ctx = tvm.context(device, 0)
        if not ctx.exist:
            print("Skip because %s is not enabled" % device)
            return
        print("Running on target: %s" % device)
        with tvm.target.create(device):
            s = topi.generic.schedule_injective(out_tensor)

        foo = tvm.build(s, tensor_l + [out_tensor], device, name="concatenate")
        data_npys = [np.random.normal(size=shape).astype(tensor_l[0].dtype) for shape in shapes]
        out_npy = np.concatenate(data_npys, axis=axis)
        data_nds = [tvm.nd.array(data_npy, ctx) for data_npy in data_npys]
        out_nd = tvm.nd.empty(out_npy.shape, ctx=ctx, dtype=out_tensor.dtype)
        foo(*(data_nds + [out_nd]))
        tvm.testing.assert_allclose(out_nd.asnumpy(), out_npy)
<<<<<<< HEAD
=======

    for device in get_all_backend():
        check_device(device)

def verify_stack(shapes, axis):
    tensor_l = []
    for i, shape in enumerate(shapes):
        tensor_l.append(tvm.placeholder(shape, name="A" + str(i)))
    out_tensor = topi.stack(tensor_l, axis)
    def check_device(device):
        ctx = tvm.context(device, 0)
        if not ctx.exist:
            print("Skip because %s is not enabled" % device)
            return
        print("Running on target: %s" % device)
        with tvm.target.create(device):
            s = topi.generic.schedule_broadcast(out_tensor)

        foo = tvm.build(s, tensor_l + [out_tensor], device, name="stack")
        data_npys = [np.random.normal(size=shape).astype(tensor_l[0].dtype) for shape in shapes]
        out_npy = np.stack(data_npys, axis=axis)
        data_nds = [tvm.nd.array(data_npy, ctx) for data_npy in data_npys]
        out_nd = tvm.nd.empty(out_npy.shape, ctx=ctx, dtype=out_tensor.dtype)
        foo(*(data_nds + [out_nd]))
        tvm.testing.assert_allclose(out_nd.asnumpy(), out_npy)
>>>>>>> 135c4b44

    for device in get_all_backend():
        check_device(device)


def verify_split(src_shape, indices_or_sections, axis):
    A = tvm.placeholder(shape=src_shape, name="A")
    tensor_l = topi.split(A, indices_or_sections, axis=axis)
    def check_device(device):
        ctx = tvm.context(device, 0)
        if not ctx.exist:
            print("Skip because %s is not enabled" % device)
            return
        print("Running on target: %s" % device)
        with tvm.target.create(device):
            s = topi.generic.schedule_injective(tensor_l)

        foo = tvm.build(s, [A] + list(tensor_l), device, name="split")
        data_npy = np.random.normal(size=src_shape).astype(A.dtype)
        out_npys = np.split(data_npy, indices_or_sections, axis=axis)
        data_nd = tvm.nd.array(data_npy, ctx)
        out_nds = [tvm.nd.empty(out_npy.shape, ctx=ctx, dtype=tensor_l[0].dtype) for out_npy in out_npys]
        foo(*([data_nd] + out_nds))
        for out_nd, out_npy in zip(out_nds, out_npys):
            tvm.testing.assert_allclose(out_nd.asnumpy(), out_npy)

    for device in get_all_backend():
        check_device(device)


def verify_expand_like(in_shape, out_shape, axis):
    A = tvm.placeholder(shape=in_shape, name="A")
    B = tvm.placeholder(shape=out_shape, name="B")
    C = topi.expand_like(A, B, axis)
    s = tvm.create_schedule([C.op])

    def check_device(device):
        if not tvm.module.enabled(device):
            print("Skip because %s is not enabled" % device)
            return
        print("Running on target: %s" % device)

        ctx = tvm.context(device, 0)
        f = tvm.build(s, [A, B, C], device, name="expand_like")
        input = np.random.uniform(size=in_shape).astype(A.dtype)
        tvm_input = tvm.nd.array(input, ctx)

        odim = len(out_shape)
        real_axis = [x if x >= 0 else x + odim for x in axis]
        real_axis = sorted(real_axis)
        for x in real_axis:
            input = np.expand_dims(input, x).astype(A.dtype)
        for x in real_axis:
            input = np.concatenate([input]*out_shape[x], axis=x).astype(A.dtype)
        assert input.shape == out_shape

        tvm_shape_like = tvm.nd.array(np.zeros(out_shape).astype(B.dtype), ctx)
        out = tvm.nd.array(np.zeros(out_shape).astype(A.dtype), ctx)
        f(tvm_input, tvm_shape_like, out)
        tvm.testing.assert_allclose(out.asnumpy(), input)

    for device in ["llvm"]:
        check_device(device)

def verify_flip(in_shape, axis):
    A = tvm.placeholder(shape=in_shape, name="A")
    B = topi.flip(A, axis) + 1
    def check_device(device):
        ctx = tvm.context(device, 0)
        if not ctx.exist:
            print("Skip because %s is not enabled" % device)
            return
        print("Running on target: %s" % device)
        with tvm.target.create(device):
            s = topi.generic.schedule_injective(B)

        foo = tvm.build(s, [A, B], device, name="reverse")
        x_np = np.random.uniform(size=in_shape).astype(A.dtype)
        out_npy = np.flip(x_np, axis) + 1
        data_nd = tvm.nd.array(x_np, ctx)
        out_nd = tvm.nd.empty(out_npy.shape, ctx=ctx, dtype=A.dtype)
        foo(data_nd, out_nd)
        tvm.testing.assert_allclose(out_nd.asnumpy(), out_npy)

    for device in ["llvm", "cuda", "opencl", "sdaccel", "aocl_sw_emu"]:
        check_device(device)

def verify_take(src_shape, indices_src, axis=None, mode="clip"):
    src_dtype = "float32"
    indices_dtype = "int32"
    indices_src = np.array(indices_src, dtype=indices_dtype)
    A = tvm.placeholder(shape=src_shape, dtype=src_dtype, name="A")
    indices = tvm.placeholder(shape=indices_src.shape, dtype=indices_dtype, name="indices")
    if axis is None:
        out_tensor = topi.take(a=A, indices=indices, mode=mode)
    else:
        out_tensor = topi.take(a=A, indices=indices, axis=axis, mode=mode)

    def check_device(device):
        ctx = tvm.context(device, 0)
        if not ctx.exist:
            print("Skip because %s is not enabled" % device)
            return
        print("Running on target: %s" % device)
        with tvm.target.create(device):
            s = topi.generic.schedule_injective(out_tensor)

        foo = tvm.build(s, [A] + [indices] + [out_tensor] , device, name="take")
        shape_size = 1
        for i in range(len(src_shape)):
            shape_size = shape_size * src_shape[i]
        data_npy = np.arange(shape_size, dtype=src_dtype).reshape((src_shape))

        if axis is None:
            out_npys = np.take(data_npy, indices_src, mode=mode)
        else:
            out_npys = np.take(data_npy, indices_src, axis=axis, mode=mode)
        data_nd = tvm.nd.array(data_npy, ctx)
        indices_nd = tvm.nd.array(indices_src, ctx)
        out_nd = tvm.nd.empty(out_npys.shape, ctx=ctx, dtype=src_dtype)
        foo(data_nd, indices_nd, out_nd)
        tvm.testing.assert_allclose(out_nd.asnumpy(), out_npys)

    for device in ["llvm", "opencl", "sdaccel", "aocl_sw_emu"]:
        check_device(device)

def verify_strided_slice(in_shape, begin, end, strides=None):
    A = tvm.placeholder(shape=in_shape, name="A")
    strides = [1,1,1] if strides is None else strides
    B = topi.strided_slice(A, begin, end, strides) + 1

    def check_device(device):
        ctx = tvm.context(device, 0)
        if not ctx.exist:
            print("Skip because %s is not enabled" % device)
            return
        print("Running on target: %s" % device)
        with tvm.target.create(device):
            s = topi.generic.schedule_injective(B)

        foo = tvm.build(s, [A, B], device, name="stride_slice")
        x_np = np.random.uniform(size=in_shape).astype(A.dtype)
        out_npy = topi.testing.strided_slice_python(
            x_np, begin, end, strides) + 1
        data_nd = tvm.nd.array(x_np, ctx)
        out_nd = tvm.nd.empty(out_npy.shape, ctx=ctx, dtype=A.dtype)
        foo(data_nd, out_nd)
        tvm.testing.assert_allclose(out_nd.asnumpy(), out_npy)

    for device in ["llvm", "opencl", "sdaccel", "aocl_sw_emu"]:
        check_device(device)

def verify_gather_nd(src_shape, indices_src, indices_dtype):
    src_dtype = "float32"
    indices_src = np.array(indices_src, dtype=indices_dtype)
    A = tvm.placeholder(shape=src_shape, dtype=src_dtype, name="A")
    indices = tvm.placeholder(shape=indices_src.shape, dtype=indices_dtype, name="indices")
    out_tensor = topi.gather_nd(a=A, indices=indices)

    def check_device(device):
        ctx = tvm.context(device, 0)
        if not ctx.exist:
            print("Skip because %s is not enabled" % device)
            return
        print("Running on target: %s" % device)
        with tvm.target.create(device):
            s = topi.generic.schedule_injective(out_tensor)

        func = tvm.build(s, [A, indices, out_tensor] , device, name="take")
        shape_size = 1
        for i in range(len(src_shape)):
            shape_size = shape_size * src_shape[i]
        data_npy = np.arange(shape_size, dtype=src_dtype).reshape((src_shape))
        out_npys = topi.testing.gather_nd_python(data_npy, indices_src)

        data_nd = tvm.nd.array(data_npy, ctx)
        indices_nd = tvm.nd.array(indices_src, ctx)
        out_nd = tvm.nd.empty(out_npys.shape, ctx=ctx, dtype=src_dtype)
        func(data_nd, indices_nd, out_nd)
        tvm.testing.assert_allclose(out_nd.asnumpy(), out_npys)

    for device in get_all_backend():
        check_device(device)

<<<<<<< HEAD
=======
def verify_arange(start, stop, step):
    if start is None and step is None:
        A = topi.arange(stop)
        a_np = np.arange(stop)
    elif start is None:
        A = topi.arange(stop, step=step)
        a_np = np.arange(stop, step=step)
    elif step is None:
        A = topi.arange(start, stop)
        a_np = np.arange(start, stop)
    else:
        A = topi.arange(start, stop, step)
        a_np = np.arange(start, stop, step)

    def check_device(device):
        ctx = tvm.context(device, 0)
        if not ctx.exist:
            print("Skip because %s is not enabled" % device)
            return
        print("Running on target: %s" % device)
        with tvm.target.create(device):
            s = topi.generic.schedule_injective(A)
        f = tvm.build(s, [A], device, name="arange")
        a_nd = tvm.nd.empty(a_np.shape, dtype='float32', ctx=ctx)
        f(a_nd)
        tvm.testing.assert_allclose(a_nd.asnumpy(), a_np)

    for device in get_all_backend():
        check_device(device)

def verify_repeat(in_shape, repeats, axis):
    A = tvm.placeholder(shape=in_shape, name="A")
    B = topi.repeat(A, repeats, axis)
    def check_device(device):
        ctx = tvm.context(device, 0)
        if not ctx.exist:
            print("Skip because %s is not enabled" % device)
            return
        print("Running on target: %s" % device)
        with tvm.target.create(device):
            s = topi.generic.schedule_broadcast(B)
        foo = tvm.build(s, [A, B], device, name="repeat")
        data_npy = np.random.uniform(size=in_shape).astype(A.dtype)
        out_npy = np.repeat(data_npy, repeats, axis)
        data_nd = tvm.nd.array(data_npy, ctx)
        out_nd = tvm.nd.array(np.empty(out_npy.shape).astype(B.dtype), ctx)
        foo(data_nd, out_nd)
        tvm.testing.assert_allclose(out_nd.asnumpy(), out_npy)

    for device in get_all_backend():
        check_device(device)

def verify_tile(in_shape, reps):
    A = tvm.placeholder(shape=in_shape, name="A")
    B = topi.tile(A, reps)
    def check_device(device):
        ctx = tvm.context(device, 0)
        if not ctx.exist:
            print("Skip because %s is not enabled" % device)
            return
        print("Running on target: %s" % device)
        with tvm.target.create(device):
            s = topi.generic.schedule_broadcast(B)
        foo = tvm.build(s, [A, B], device, name="tile")
        data_npy = np.random.uniform(size=in_shape).astype(A.dtype)
        out_npy = np.tile(data_npy, reps)
        data_nd = tvm.nd.array(data_npy, ctx)
        out_nd = tvm.nd.array(np.empty(out_npy.shape).astype(B.dtype), ctx)
        foo(data_nd, out_nd)
        tvm.testing.assert_allclose(out_nd.asnumpy(), out_npy)

    for device in get_all_backend():
        check_device(device)

>>>>>>> 135c4b44
def test_strided_slice():
    verify_strided_slice((3, 4, 3), [0, 0, 0], [4, -5, 4], [1, -1, 2])
    verify_strided_slice((3, 4, 3), [1, 1, 0], [4, 4, 3], [2, 1, 1])
    verify_strided_slice((3, 4, 3), [1, -1, 0], [4, -5, 3], [2, -1, 1])
    verify_strided_slice((3, 4, 3), [1, 0, 0], [2, 2, 3], [1, 1, 2])
    verify_strided_slice((3, 4, 3), [1, -1, 0], [2, -3, 3], [1, -1, 1])
    verify_strided_slice((3, 4, 3), [1, 1, 0], [4, 4, 3])

def test_expand_dims():
    verify_expand_dims((3, 10), (3, 10, 1, 1), 2, 2)
    verify_expand_dims((3, 10), (1, 3, 10), -3, 1)


def test_transpose():
    verify_transpose((3, 10, 2), (1, 0, 2))
    verify_transpose((3, 10, 5), (2, 0, 1))
    verify_transpose((3, 10), None)


def test_reshape():
    verify_reshape((1, 2, 3, 4), (2, 3, 4))
    verify_reshape((4, 2, 3, 4), (2, 4, 12))
    verify_reshape((4, 2, 3, 4), (2, 48))
    verify_reshape((16, ), (2, 2, 2, 2))


def test_squeeze():
    verify_squeeze((1, 2, 3, 4), 0)
    verify_squeeze((1, 2, 1, 4), None)
    verify_squeeze((1, 1, 1, 4), (1, 2))
    verify_squeeze((1, 1, 1, 1), None)

    # a special case to trigger inline let expression
    A = tvm.placeholder((2,), 'float32', 'A')
    E = topi.squeeze(A)
    C = tvm.compute((1,), lambda i: E[(2 * A[0] - 1).astype('int32')])
    for device in ['cuda', 'opencl']:
        ctx = tvm.context(device, 0)
        if ctx.exist:
            with tvm.target.create(device):
                s = topi.generic.schedule_injective(C)
                func = tvm.build(s, [A, C])
            a = tvm.nd.array(np.array((1, 2)).astype('float32'), ctx=ctx)
            c = tvm.nd.empty((1,), dtype='float32', ctx=ctx)
            func(a, c)
            assert c.asnumpy()[0] == 2


def test_concatenate():
    verify_concatenate([(2,), (2,), (2,)], -1)
    verify_concatenate([(2, 3, 4), (2, 2, 4), (2, 5, 4)], 1)
    verify_concatenate([(1, 2, 4), (1, 2, 3), (1, 2, 7), (1, 2, 8), (1, 2, 1)], -1)
    verify_concatenate([(5, 6, 7, 3),
                        (16, 6, 7, 3),
                        (12, 6, 7, 3),
                        (8, 6, 7, 3),
                        (2, 6, 7, 3)], 0)


def test_stack():
    verify_stack([(2,), (2,), (2,)], -1)
    verify_stack([(2,), (2,), (2,)], 1)
    verify_stack([(2,), (2,), (2,)], 0)
    verify_stack([(2, 2, 4), (2, 2, 4), (2, 2, 4)], 1)
    verify_stack([(2, 2, 3, 4), (2, 2, 3, 4), (2, 2, 3, 4), (2, 2, 3, 4)], -1)


def test_split():
    verify_split((2, 12, 3), 3, 1)
    verify_split((2, 12, 3), [2, 4], 1)
    verify_split((10, 12, 24), [5, 7, 9], -1)

def test_flip():
    verify_flip((3, 4, 3), 1)
    verify_flip((3, 4, 3), 0)
    verify_flip((3, 4, 3), 2)
    verify_flip((3, 4, 3), -1)
    verify_flip((3, 4, 3), -3)
    verify_flip((3, 4, 3), -2)

def test_expand_like():
    verify_expand_like((3,), (2, 3), [0])
    verify_expand_like((2,), (2, 3), [1])
    verify_expand_like((3, 4), (3, 5, 4), [1])
    verify_expand_like((5, 7), (5, 6, 7, 8), [1, 3])

def test_take():
    verify_take((4,), [1])
    verify_take((4,), [[0,1,2,3]])
    verify_take((3,3,3), [[11,25]])
    verify_take((4,), [[0,1],[2,3]])
    verify_take((4,), [1], 0)
    verify_take((2,2), [[[1,0],[0,1]]], 0)
    verify_take((2,2), [[[1,0],[0,1]]], 1)
    verify_take((4,3,5,6), [[2,1,0,0]], -2)
    verify_take((3,4), [-5, 20])
    verify_take((3,4), [-5, 20], mode="wrap")
    verify_take((3,4), [-1, 2], axis=0)
    verify_take((3,4), [-1, 2], axis=0, mode="wrap")
    verify_take((3,4), [-1, 2], axis=1)
    verify_take((3,4), [-1, 2], axis=1, mode="wrap")

def test_gather_nd():
    for indices_dtype in ['int32', 'float32']:
        verify_gather_nd((4,), [[1.8]], indices_dtype)
        verify_gather_nd((4,), [[1, 3, 2]], indices_dtype)
        verify_gather_nd((2, 3), [[1]], indices_dtype)
        verify_gather_nd((2, 3), [[1], [0]], indices_dtype)
        verify_gather_nd((2, 3), [[1, 0], [0, 2]], indices_dtype)
        verify_gather_nd((2, 3, 4), [[1, 0], [0, 2]], indices_dtype)
        verify_gather_nd((2, 3, 4), [[1, 0], [0, 2], [3, 1]], indices_dtype)
        verify_gather_nd((2, 3, 4), [[[1, 0], [0, 1]], [[0, 2], [1, 2]],
                                     [[3, 1], [0, 2]]], indices_dtype)
        verify_gather_nd((2, 3, 4, 5), [[1, 0], [0, 2]], indices_dtype)
        verify_gather_nd((2, 3, 4, 5), [[1, 0], [2, 1], [3, 2], [4, 2]],
                         indices_dtype)

def test_arange():
    verify_arange(None, 20, None)
    verify_arange(None, 20, 2)
    verify_arange(1, 20, None)
    verify_arange(1, 20, 2)
    verify_arange(1, 20, 1.5)
    verify_arange(1, 20.5, None)
    verify_arange(1, 20, 3)
    verify_arange(20, 1, -1)
    verify_arange(20, 1, -1.5)

def test_repeat():
    verify_repeat((2,), 1, 0)
    verify_repeat((3, 2), 2, 0)
    verify_repeat((3, 2, 4), 3, 1)
    verify_repeat((1, 3, 2, 4), 4, -1)

def test_tile():
    verify_tile((3, 2), (2, 3))
    verify_tile((3, 2, 5), (2,))
    verify_tile((3, ), (2, 3, 3))

def test_layout_transform():
    in_shape = (1, 32, 8, 8)
    A = tvm.placeholder(shape=in_shape, dtype="float32", name="A")
    B = topi.layout_transform(A, "NCHW", "NCHW16c")

    input = np.random.uniform(size=in_shape).astype(A.dtype)
    output = np.transpose(input, axes=(0, 2, 3, 1))
    output = np.reshape(output, newshape=(1, 8, 8, 2, 16))
    output = np.transpose(output, axes=(0, 3, 1, 2, 4))

    def check_device(device):
        ctx = tvm.context(device, 0)
        if not ctx.exist:
            print("Skip because %s is not enabled" % device)
            return
        tvm_input = tvm.nd.array(input, ctx)
        tvm_output = tvm.nd.empty(output.shape, ctx=ctx, dtype=B.dtype)
        print("Running on target: %s" % device)
        with tvm.target.create(device):
            s = topi.generic.schedule_injective(B)
        f = tvm.build(s, [A, B], device, name="layout_transform")
        f(tvm_input, tvm_output)
        tvm.testing.assert_allclose(tvm_output.asnumpy(), output)

    for backend in get_all_backend():
        check_device(backend)


def test_shape():
    in_shape = (8, 7, 13)
    dtype = "int32"
    A = tvm.placeholder(shape=in_shape, dtype="float32", name="A")
    B = topi.shape(A, dtype)

    input = np.random.uniform(size=in_shape).astype(A.dtype)
    output = np.asarray(in_shape).astype(dtype)

    def check_device(device):
        ctx = tvm.context(device, 0)
        if not ctx.exist:
            print("Skip because %s is not enabled" % device)
            return
        tvm_input = tvm.nd.array(input, ctx)
        tvm_output = tvm.nd.empty(output.shape, ctx=ctx, dtype=dtype)
        print("Running on target: %s" % device)
        with tvm.target.create(device):
            s = topi.generic.schedule_injective(B)
        f = tvm.build(s, [A, B], device, name="shape")
        f(tvm_input, tvm_output)
        tvm.testing.assert_allclose(tvm_output.asnumpy(), output)

    for backend in get_all_backend():
        check_device(backend)


def test_gather_nd():
    for indices_dtype in ['int32', 'float32']:
        verify_gather_nd((4,), [[1.8]], indices_dtype)
        verify_gather_nd((4,), [[1, 3, 2]], indices_dtype)
        verify_gather_nd((2, 3), [[1]], indices_dtype)
        verify_gather_nd((2, 3), [[1], [0]], indices_dtype)
        verify_gather_nd((2, 3), [[1, 0], [0, 2]], indices_dtype)
        verify_gather_nd((2, 3, 4), [[1, 0], [0, 2]], indices_dtype)
        verify_gather_nd((2, 3, 4), [[1, 0], [0, 2], [3, 1]], indices_dtype)
        verify_gather_nd((2, 3, 4), [[[1, 0], [0, 1]], [[0, 2], [1, 2]],
                                     [[3, 1], [0, 2]]], indices_dtype)
        verify_gather_nd((2, 3, 4, 5), [[1, 0], [0, 2]], indices_dtype)
        verify_gather_nd((2, 3, 4, 5), [[1, 0], [2, 1], [3, 2], [4, 2]],
                         indices_dtype)

if __name__ == "__main__":
    test_strided_slice()
    test_concatenate()
    test_stack()
    test_transpose()
    test_expand_dims()
    test_reshape()
    test_squeeze()
    test_split()
    test_flip()
    test_expand_like()
    test_take()
<<<<<<< HEAD
    test_gather_nd()
=======
    test_gather_nd()
    test_arange()
    test_layout_transform()
    test_repeat()
    test_tile()
    test_shape()
>>>>>>> 135c4b44
<|MERGE_RESOLUTION|>--- conflicted
+++ resolved
@@ -136,8 +136,6 @@
         out_nd = tvm.nd.empty(out_npy.shape, ctx=ctx, dtype=out_tensor.dtype)
         foo(*(data_nds + [out_nd]))
         tvm.testing.assert_allclose(out_nd.asnumpy(), out_npy)
-<<<<<<< HEAD
-=======
 
     for device in get_all_backend():
         check_device(device)
@@ -163,7 +161,6 @@
         out_nd = tvm.nd.empty(out_npy.shape, ctx=ctx, dtype=out_tensor.dtype)
         foo(*(data_nds + [out_nd]))
         tvm.testing.assert_allclose(out_nd.asnumpy(), out_npy)
->>>>>>> 135c4b44
 
     for device in get_all_backend():
         check_device(device)
@@ -348,8 +345,6 @@
     for device in get_all_backend():
         check_device(device)
 
-<<<<<<< HEAD
-=======
 def verify_arange(start, stop, step):
     if start is None and step is None:
         A = topi.arange(stop)
@@ -424,7 +419,6 @@
     for device in get_all_backend():
         check_device(device)
 
->>>>>>> 135c4b44
 def test_strided_slice():
     verify_strided_slice((3, 4, 3), [0, 0, 0], [4, -5, 4], [1, -1, 2])
     verify_strided_slice((3, 4, 3), [1, 1, 0], [4, 4, 3], [2, 1, 1])
@@ -619,21 +613,6 @@
         check_device(backend)
 
 
-def test_gather_nd():
-    for indices_dtype in ['int32', 'float32']:
-        verify_gather_nd((4,), [[1.8]], indices_dtype)
-        verify_gather_nd((4,), [[1, 3, 2]], indices_dtype)
-        verify_gather_nd((2, 3), [[1]], indices_dtype)
-        verify_gather_nd((2, 3), [[1], [0]], indices_dtype)
-        verify_gather_nd((2, 3), [[1, 0], [0, 2]], indices_dtype)
-        verify_gather_nd((2, 3, 4), [[1, 0], [0, 2]], indices_dtype)
-        verify_gather_nd((2, 3, 4), [[1, 0], [0, 2], [3, 1]], indices_dtype)
-        verify_gather_nd((2, 3, 4), [[[1, 0], [0, 1]], [[0, 2], [1, 2]],
-                                     [[3, 1], [0, 2]]], indices_dtype)
-        verify_gather_nd((2, 3, 4, 5), [[1, 0], [0, 2]], indices_dtype)
-        verify_gather_nd((2, 3, 4, 5), [[1, 0], [2, 1], [3, 2], [4, 2]],
-                         indices_dtype)
-
 if __name__ == "__main__":
     test_strided_slice()
     test_concatenate()
@@ -646,13 +625,9 @@
     test_flip()
     test_expand_like()
     test_take()
-<<<<<<< HEAD
-    test_gather_nd()
-=======
     test_gather_nd()
     test_arange()
     test_layout_transform()
     test_repeat()
     test_tile()
-    test_shape()
->>>>>>> 135c4b44
+    test_shape()