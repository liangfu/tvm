# Licensed to the Apache Software Foundation (ASF) under one
# or more contributor license agreements.  See the NOTICE file
# distributed with this work for additional information
# regarding copyright ownership.  The ASF licenses this file
# to you under the Apache License, Version 2.0 (the
# "License"); you may not use this file except in compliance
# with the License.  You may obtain a copy of the License at
#
#   http://www.apache.org/licenses/LICENSE-2.0
#
# Unless required by applicable law or agreed to in writing,
# software distributed under the License is distributed on an
# "AS IS" BASIS, WITHOUT WARRANTIES OR CONDITIONS OF ANY
# KIND, either express or implied.  See the License for the
# specific language governing permissions and limitations
# under the License.
"""Test code for softmax"""
import os
import numpy as np
import tvm
import topi
import topi.testing
import logging
from topi.util import get_const_tuple

from common import get_all_backend

def check_device(A, B, a_np, b_np, device, name):
    ctx = tvm.context(device, 0)
    if not ctx.exist:
        print("Skip because %s is not enabled" % device)
        return
    print("Running on target: %s" % device)
    with tvm.target.create(device):
        s = topi.generic.schedule_softmax(B)

    a = tvm.nd.array(a_np, ctx)
    b = tvm.nd.array(np.zeros(get_const_tuple(B.shape), dtype=B.dtype), ctx)
    f = tvm.build(s, [A, B], device, name="softmax")
    f(a, b)
    tvm.testing.assert_allclose(b.asnumpy(), b_np, rtol=1e-5)

def verify_softmax(m, n, dtype="float32"):
    A = tvm.placeholder((m, n), dtype=dtype, name='A')
    B = topi.nn.softmax(A)
    # confirm lower works
    s = tvm.create_schedule([B.op])
    tvm.lower(s, [A, B], simple_mode=True)

    a_np = np.random.uniform(size=get_const_tuple(A.shape)).astype(A.dtype)
    b_np = topi.testing.softmax_python(a_np)

    for device in ['cuda', 'opencl', 'metal', 'rocm', 'vulkan', 'nvptx']:
        check_device(A, B, a_np, b_np, device, "softmax")

def verify_softmax_4d(shape, dtype="float32"):
    A = tvm.placeholder(shape, dtype=dtype, name='A')
    B = topi.nn.softmax(A, axis=1)

<<<<<<< HEAD
        a = tvm.nd.array(a_np, ctx)
        b = tvm.nd.array(np.zeros(get_const_tuple(B.shape), dtype=B.dtype), ctx)
        foo = tvm.build(s, [A, B], device, name="softmax")
        foo(a, b)
        tvm.testing.assert_allclose(b.asnumpy(), b_np, rtol=1e-5)
=======
    _, c, h, w = shape
    a_np = np.random.uniform(size=get_const_tuple(A.shape)).astype(A.dtype)
    b_np = topi.testing.softmax_python(a_np.transpose(0, 2, 3, 1).reshape(h*w, c))
    b_np = b_np.reshape(1, h, w, c).transpose(0, 3, 1, 2)
>>>>>>> 135c4b44

    for device in ['cuda', 'opencl', 'metal', 'rocm', 'vulkan', 'nvptx']:
        check_device(A, B, a_np, b_np, device, "softmax")

def test_softmax():
    verify_softmax(32, 10)
    verify_softmax(3, 4)
    verify_softmax(32, 10, "float64")
    verify_softmax_4d((1, 16, 256, 256))

def verify_log_softmax(m, n, dtype="float32"):
    A = tvm.placeholder((m, n), dtype=dtype, name='A')
    B = topi.nn.log_softmax(A)
    # confirm lower works
    s = tvm.create_schedule([B.op])
    tvm.lower(s, [A, B], simple_mode=True)
    a_np = np.random.uniform(size=get_const_tuple(A.shape)).astype(A.dtype)
    b_np = topi.testing.log_softmax_python(a_np)

<<<<<<< HEAD
    def check_device(device):
        ctx = tvm.context(device, 0)
        if not ctx.exist:
            print("Skip because %s is not enabled" % device)
            return
        print("Running on target: %s" % device)
        with tvm.target.create(device):
            s = topi.generic.schedule_softmax(B)
        a = tvm.nd.array(a_np, ctx)
        b = tvm.nd.array(np.zeros(get_const_tuple(B.shape), dtype=B.dtype), ctx)
        foo = tvm.build(s, [A, B], device, name="log_softmax")
        foo(a, b)
        tvm.testing.assert_allclose(b.asnumpy(), b_np, rtol=1e-5)

=======
>>>>>>> 135c4b44
    for device in get_all_backend():
        check_device(A, B, a_np, b_np, device, "log_softmax")


def test_log_softmax():
    verify_log_softmax(32, 10)
    verify_log_softmax(3, 4)
    verify_log_softmax(32, 10, "float64")

if __name__ == "__main__":
    logging.basicConfig(level=logging.DEBUG)
    test_softmax()
    test_log_softmax()<|MERGE_RESOLUTION|>--- conflicted
+++ resolved
@@ -57,18 +57,10 @@
     A = tvm.placeholder(shape, dtype=dtype, name='A')
     B = topi.nn.softmax(A, axis=1)
 
-<<<<<<< HEAD
-        a = tvm.nd.array(a_np, ctx)
-        b = tvm.nd.array(np.zeros(get_const_tuple(B.shape), dtype=B.dtype), ctx)
-        foo = tvm.build(s, [A, B], device, name="softmax")
-        foo(a, b)
-        tvm.testing.assert_allclose(b.asnumpy(), b_np, rtol=1e-5)
-=======
     _, c, h, w = shape
     a_np = np.random.uniform(size=get_const_tuple(A.shape)).astype(A.dtype)
     b_np = topi.testing.softmax_python(a_np.transpose(0, 2, 3, 1).reshape(h*w, c))
     b_np = b_np.reshape(1, h, w, c).transpose(0, 3, 1, 2)
->>>>>>> 135c4b44
 
     for device in ['cuda', 'opencl', 'metal', 'rocm', 'vulkan', 'nvptx']:
         check_device(A, B, a_np, b_np, device, "softmax")
@@ -88,23 +80,6 @@
     a_np = np.random.uniform(size=get_const_tuple(A.shape)).astype(A.dtype)
     b_np = topi.testing.log_softmax_python(a_np)
 
-<<<<<<< HEAD
-    def check_device(device):
-        ctx = tvm.context(device, 0)
-        if not ctx.exist:
-            print("Skip because %s is not enabled" % device)
-            return
-        print("Running on target: %s" % device)
-        with tvm.target.create(device):
-            s = topi.generic.schedule_softmax(B)
-        a = tvm.nd.array(a_np, ctx)
-        b = tvm.nd.array(np.zeros(get_const_tuple(B.shape), dtype=B.dtype), ctx)
-        foo = tvm.build(s, [A, B], device, name="log_softmax")
-        foo(a, b)
-        tvm.testing.assert_allclose(b.asnumpy(), b_np, rtol=1e-5)
-
-=======
->>>>>>> 135c4b44
     for device in get_all_backend():
         check_device(A, B, a_np, b_np, device, "log_softmax")
 
