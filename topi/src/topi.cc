--- conflicted
+++ resolved
@@ -50,10 +50,6 @@
 
 #include <topi/vision/reorg.h>
 #include <topi/image/resize.h>
-<<<<<<< HEAD
-#include <topi/vision/yolo/region.h>
-=======
->>>>>>> 135c4b44
 #include <topi/generic/default.h>
 #include <topi/generic/extern.h>
 #include <topi/generic/injective.h>
@@ -335,8 +331,6 @@
   *rv = where(args[0], args[1], args[2]);
 });
 
-<<<<<<< HEAD
-=======
 TVM_REGISTER_GLOBAL("topi.arange")
 .set_body([](TVMArgs args, TVMRetValue *rv) {
   *rv = arange(args[0], args[1], args[2], args[3]);
@@ -352,7 +346,6 @@
   *rv = tile(args[0], args[1]);
 });
 
->>>>>>> 135c4b44
 TVM_REGISTER_GLOBAL("topi.gather_nd")
 .set_body([](TVMArgs args, TVMRetValue *rv) {
   *rv = gather_nd(args[0], args[1]);
@@ -367,8 +360,6 @@
     default: CHECK(0) << "topi.matmul expects 2, 3 or 4 arguments";
   }});
 
-<<<<<<< HEAD
-=======
 TVM_REGISTER_GLOBAL("topi.tensordot")
 .set_body([](TVMArgs args, TVMRetValue *rv) {
   if (args.size() == 2) {
@@ -381,7 +372,6 @@
   }
   });
 
->>>>>>> 135c4b44
 TVM_REGISTER_GLOBAL("topi.strided_slice")
 .set_body([](TVMArgs args, TVMRetValue *rv) {
   *rv = strided_slice(args[0], args[1], args[2], args[3]);
@@ -483,21 +473,12 @@
   *rv = vision::reorg(args[0], args[1]);
   });
 
-<<<<<<< HEAD
-TVM_REGISTER_GLOBAL("topi.vision.yolo.region")
-.set_body([](TVMArgs args, TVMRetValue *rv) {
-  *rv = vision::yolo::region(args[0], args[1], args[2], args[3], args[4], args[5]);
-  });
-
-/* Ops from image/resize.h */
-=======
 /* Ops from image/resize.h */
 TVM_REGISTER_GLOBAL("topi.image.bilinear_sample_nchw")
 .set_body([](TVMArgs args, TVMRetValue *rv) {
   *rv = image::bilinear_sample_nchw(args[0], args[1], args[2], args[3]);
   });
 
->>>>>>> 135c4b44
 TVM_REGISTER_GLOBAL("topi.image.resize")
 .set_body([](TVMArgs args, TVMRetValue *rv) {
   *rv = image::resize(args[0], args[1], args[2], args[3], args[4]);
