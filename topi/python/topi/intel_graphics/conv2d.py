--- conflicted
+++ resolved
@@ -83,11 +83,7 @@
     return out
 
 @conv2d_NCHWc.register(["intel_graphics"])
-<<<<<<< HEAD
-def _decl_conv2d(data, kernel, stride, padding, layout, out_layout, out_dtype='float32'):
-=======
 def _decl_conv2d(data, kernel, stride, padding, dilation, layout, out_layout, out_dtype='float32'):
->>>>>>> 135c4b44
     """Conv2D operator for Intel Graphics backend.
 
     Parameters
