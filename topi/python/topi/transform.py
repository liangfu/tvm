--- conflicted
+++ resolved
@@ -207,8 +207,6 @@
     return cpp.concatenate(a_tuple, axis)
 
 
-<<<<<<< HEAD
-=======
 def stack(a, axis):
     """Repeats the whole array multiple times.
 
@@ -228,7 +226,6 @@
     return cpp.stack(a, axis)
 
 
->>>>>>> 135c4b44
 def split(ary, indices_or_sections, axis=0):
     """Split an array into multiple sub-arrays.
 
@@ -247,11 +244,7 @@
     return cpp.split(ary, indices_or_sections, axis)
 
 
-<<<<<<< HEAD
-def take(a, indices, axis=None):
-=======
 def take(a, indices, axis=None, mode="clip"):
->>>>>>> 135c4b44
     """Take elements from an array along an axis.
 
     Parameters
@@ -276,13 +269,8 @@
     ret : tvm.Tensor
     """
     if axis is None:
-<<<<<<< HEAD
-        return cpp.take(a, indices)
-    return cpp.take(a, indices, int(axis))
-=======
         return cpp.take(a, indices, mode)
     return cpp.take(a, indices, int(axis), mode)
->>>>>>> 135c4b44
 
 
 def gather_nd(a, indices):
@@ -320,9 +308,6 @@
     -------
     A Tensor whose op member is the matmul operation
     """
-<<<<<<< HEAD
-    return cpp.matmul(a, b, transp_a, transp_b)
-=======
     return cpp.matmul(a, b, transp_a, transp_b)
 
 
@@ -447,5 +432,4 @@
     result : tvm.Tensor
         The resulting tensor.
     """
-    return cpp.shape(array, dtype)
->>>>>>> 135c4b44
+    return cpp.shape(array, dtype)