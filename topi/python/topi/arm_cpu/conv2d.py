# Licensed to the Apache Software Foundation (ASF) under one
# or more contributor license agreements.  See the NOTICE file
# distributed with this work for additional information
# regarding copyright ownership.  The ASF licenses this file
# to you under the Apache License, Version 2.0 (the
# "License"); you may not use this file except in compliance
# with the License.  You may obtain a copy of the License at
#
#   http://www.apache.org/licenses/LICENSE-2.0
#
# Unless required by applicable law or agreed to in writing,
# software distributed under the License is distributed on an
# "AS IS" BASIS, WITHOUT WARRANTIES OR CONDITIONS OF ANY
# KIND, either express or implied.  See the License for the
# specific language governing permissions and limitations
# under the License.
# pylint: disable=invalid-name, unused-variable, no-else-return, unused-argument
"""Conv2D schedule for ARM CPU"""
from __future__ import absolute_import as _abs

import warnings

import numpy as np

import tvm
from tvm import autotvm
import tvm.contrib.nnpack

from ..generic import schedule_conv2d_nchw, schedule_conv2d_winograd_without_weight_transform, \
                      schedule_conv2d_winograd_nnpack_without_weight_transform
from ..util import traverse_inline, get_const_tuple, const_matrix
<<<<<<< HEAD
from ..nn import dilate, pad, conv2d, conv2d_alter_layout, conv2d_winograd_without_weight_transform
=======
from ..nn import dilate, pad, conv2d, conv2d_alter_layout, \
                 conv2d_winograd_without_weight_transform, \
                 conv2d_winograd_nnpack_without_weight_transform, \
                 depthwise_conv2d_nchw
>>>>>>> 135c4b44
from ..nn.util import get_const_int, get_pad_tuple

@autotvm.register_topi_compute(conv2d, 'arm_cpu', ['direct'])
def conv2d_arm_cpu(cfg, data, kernel, strides, padding, dilation, layout, out_dtype):
    """TOPI compute callback for conv2d

    Parameters
    ----------
    cfg: ConfigEntity
        The config for this template

    data : tvm.Tensor
        4-D with shape [batch, in_channel, in_height, in_width]

    kernel : tvm.Tensor
        4-D with shape [num_filter, in_channel, filter_height, filter_width] or
        pre-packed 5-D with shape [num_filter_chunk, in_channel, filter_height,
        filter_width, num_filter_block]

    strides : list of two ints
        [stride_height, stride_width]

    padding : list of two ints
        [pad_height, pad_width]

    dilation : list of two ints
        [dilation_height, dilation_width]

    layout : str
        layout of data

    out_dtype: str
        The output type. This is used for mixed precision.

    Returns
    -------
    output : tvm.Tensor
        4-D with shape [batch, out_channel, out_height, out_width]
    """
    return _decl_spatial_pack(cfg, data, kernel, strides, padding, dilation, layout, out_dtype,
                              num_tile=2)
<<<<<<< HEAD

@autotvm.register_topi_schedule(schedule_conv2d_nchw, 'arm_cpu', ['direct', 'winograd'])
=======


@autotvm.register_topi_schedule(
    schedule_conv2d_nchw, 'arm_cpu',
    ['direct', 'winograd', 'winograd_nnpack_fp16', 'winograd_nnpack_fp32'])
>>>>>>> 135c4b44
def schedule_conv2d_nchw_arm_cpu(cfg, outs):
    """TOPI schedule callback for conv2d

    Parameters
    ----------
    cfg: ConfigEntity
        The config for this template

    outs: Array of Tensor
        The computation graph description of conv2d
        in the format of an array of tensors.

    Returns
    -------
    s: Schedule
        The computation schedule for conv2d.
    """
    s = tvm.create_schedule([x.op for x in outs])

    def _callback(op):
        # schedule conv2d
        if 'spatial_conv2d_output' in op.tag:
            output = op.output(0)
            conv = op.input_tensors[0]

            data_vec = conv.op.input_tensors[0]
            data_pad = data_vec.op.input_tensors[0]
            s[data_pad].compute_inline()

            kernel_vec = conv.op.input_tensors[1]
            if kernel_vec.op.name == 'kernel_vec':
                kernel = kernel_vec.op.input_tensors[0]
            else:
                kernel = kernel_vec
            if isinstance(kernel.op, tvm.tensor.ComputeOp) and "dilate" in kernel.op.tag:
                s[kernel].compute_inline()

            _schedule_spatial_pack(cfg, s, data_vec, kernel_vec, conv, output, outs[0])

        if 'winograd_conv2d_output' in op.tag:
            output = op.output(0)
            _schedule_winograd(cfg, s, output, outs[0])

        if 'winograd_nnpack_conv2d_output' in op.tag:
            output = op.output(0)
            _schedule_winograd_nnpack(cfg, s, output, outs[0])

    traverse_inline(s, outs[0].op, _callback)
    return s


def _decl_spatial_pack(cfg, data, kernel, strides, padding, dilation, layout, out_dtype, num_tile):
    assert layout == "NCHW", "Only support NCHW"
    # create workload according to raw arguments
    out_dtype = out_dtype or data.dtype
    N, CI, IH, IW = get_const_tuple(data.shape)

    if isinstance(dilation, int):
        dilation_h = dilation_w = dilation
    else:
        dilation_h, dilation_w = dilation

    if len(kernel.shape) == 4:
        pre_packed = False
        CO, _, KH, KW = get_const_tuple(kernel.shape)
    else:  # kernel tensor is pre packed
        pre_packed = True
        CO, _, KH, KW, VC = get_const_tuple(kernel.shape)
        CO = CO * VC

    dilated_kernel_h = (KH - 1) * dilation_h + 1
    dilated_kernel_w = (KW - 1) * dilation_w + 1
    pad_top, pad_left, pad_bottom, pad_right = get_pad_tuple(
        padding, (dilated_kernel_h, dilated_kernel_w))
    HSTR, WSTR = strides if isinstance(strides, (tuple, list)) else (strides, strides)
    OH = (IH + pad_top + pad_bottom - dilated_kernel_h) // HSTR + 1
    OW = (IW + pad_left + pad_right - dilated_kernel_w) // WSTR + 1
    data_pad = pad(data, [0, 0, pad_top, pad_left], [0, 0, pad_bottom, pad_right])

    # ==================== define configuration space ====================
    n, co, oh, ow = cfg.axis(N), cfg.axis(CO), cfg.axis(OH), cfg.axis(OW)
    ci, kh, kw = cfg.reduce_axis(CI), cfg.reduce_axis(KH), cfg.reduce_axis(KW)

    if num_tile == 2:     # for arm cpu
        co, vc = cfg.define_split('tile_co', co, num_outputs=2)
        oh, vh = cfg.define_split('tile_oh', oh, num_outputs=2)
        ow, vw = cfg.define_split('tile_ow', ow, num_outputs=2)
    elif num_tile == 3:   # for mali gpu
        co, _, vc = cfg.define_split('tile_co', co, num_outputs=3)
        oh, _, vh = cfg.define_split('tile_oh', oh, num_outputs=3)
        ow, _, vw = cfg.define_split('tile_ow', ow, num_outputs=3)
    else:
        raise RuntimeError("Invalid num_tile")

    cfg.define_reorder("reorder_0",
                       [n, co, oh, ow, ci, kh, kw, vh, vw, vc],
                       policy='candidate', candidate=[
                           [n, co, oh, ow, ci, kh, kw, vh, vw, vc],
                           [n, co, oh, ow, ci, kh, kw, vc, vh, vw]])

    cfg.define_annotate("ann_reduce", [kh, kw], policy='try_unroll')
    cfg.define_annotate("ann_spatial", [vh, vw, vc], policy='try_unroll_vec')

    # fallback support
    if cfg.is_fallback:
        if num_tile == 2:     # arm cpu
            ref_log = autotvm.tophub.load_reference_log('arm_cpu', 'rk3399', 'conv2d', 'direct')
            cfg.fallback_with_reference_log(ref_log)
        elif num_tile == 3:  # mali gpu
            ref_log = autotvm.tophub.load_reference_log('mali', 'rk3399', 'conv2d', 'direct')
            cfg.fallback_with_reference_log(ref_log)
    # ====================================================================

    VC = cfg["tile_co"].size[-1]
    VH = cfg["tile_oh"].size[-1]
    VW = cfg["tile_ow"].size[-1]

    kvshape = (CO // VC, CI, KH, KW, VC)
    ovshape = (N, CO // VC, OH // VH, OW // VW, VH, VW, VC)
    oshape = (N, CO, OH, OW)

    if dilation_h != 1 or dilation_w != 1:
        # undilate input data
        dvshape = (N, OH // VH, OW // VW, CI, KH, KW, VH, VW)
        data_vec = tvm.compute(dvshape, lambda n, h, w, ci, kh, kw, vh, vw:
                               data_pad[n][ci][(h*VH+vh)*HSTR+kh*dilation_h]
                               [(w*VW+vw)*WSTR+kw*dilation_w],
                               name='data_vec_undilated')
    else:
        dvshape = (N, OH // VH, OW // VW, CI, VH*HSTR + KH-1, VW*WSTR + KW-1)
        data_vec = tvm.compute(dvshape, lambda n, h, w, ci, vh, vw:
                               data_pad[n][ci][h*VH*HSTR+vh][w*VW*WSTR+vw],
                               name='data_vec')

    if pre_packed:
        kernel_vec = kernel
    else:
        kernel_vec = tvm.compute(kvshape, lambda co, ci, kh, kw, vc:
                                 kernel[co*VC+vc][ci][kh][kw],
                                 name='kernel_vec')

    ci = tvm.reduce_axis((0, CI), name='ci')
    kh = tvm.reduce_axis((0, KH), name='kh')
    kw = tvm.reduce_axis((0, KW), name='kw')

    if dilation_h != 1 or dilation_w != 1:
        conv = tvm.compute(ovshape, lambda n, co, h, w, vh, vw, vc: \
            tvm.sum(data_vec[n, h, w, ci, kh, kw, vh, vw].astype(out_dtype) *
                    kernel_vec[co, ci, kh, kw, vc].astype(out_dtype),
                    axis=[ci, kh, kw]), name='conv')
    else:
        conv = tvm.compute(ovshape, lambda n, co, h, w, vh, vw, vc: \
            tvm.sum(data_vec[n, h, w, ci, vh*HSTR+kh, vw*WSTR+kw].astype(out_dtype) *
                    kernel_vec[co, ci, kh, kw, vc].astype(out_dtype),
                    axis=[ci, kh, kw]), name='conv')

    output = tvm.compute(oshape, lambda n, co, h, w:
                         conv[n][co//VC][h//VH][w//VW][h%VH][w%VW][co%VC],
                         name='output_unpack', tag='spatial_conv2d_output')
    return output

def _schedule_spatial_pack(cfg, s, data_vec, kernel_vec,
                           conv, output, last):
    """schedule implementation"""
    n, co, oh, ow, vh, vw, vc = s[conv].op.axis
    ci, kh, kw = s[conv].op.reduce_axis

    # schedule conv
    cfg["reorder_0"].apply(s, conv, [n, co, oh, ow, ci, kh, kw, vh, vw, vc])
    cfg["ann_reduce"].apply(s, conv, [kh, kw],
                            axis_lens=[get_const_int(kh.dom.extent),
                                       get_const_int(kw.dom.extent)],
                            max_unroll=16,
                            cfg=cfg)
    cfg["ann_spatial"].apply(s, conv, [vh, vw, vc],
                             axis_lens=[cfg['tile_oh'].size[-1],
                                        cfg['tile_ow'].size[-1],
                                        cfg['tile_co'].size[-1]],
                             max_unroll=16,
                             cfg=cfg)

    # schedule fusion
    n, co, h, w = s[last].op.axis
    co, vc = cfg['tile_co'].apply(s, last, co)
    oh, vh = cfg['tile_oh'].apply(s, last, h)
    ow, vw = cfg['tile_ow'].apply(s, last, w)
    s[last].reorder(n, co, oh, ow, vh, vw, vc)
    if last != output:
        s[output].compute_inline()
        cfg["ann_spatial"].apply(s, last, [vh, vw, vc],
                                 axis_lens=[cfg['tile_oh'].size[-1],
                                            cfg['tile_ow'].size[-1],
                                            cfg['tile_co'].size[-1]],
                                 max_unroll=16,
                                 cfg=cfg)
    s[conv].compute_at(s[last], ow)

    # mark parallel
    s[last].parallel(co)

    if data_vec.op.name == 'data_vec_undilated':
        _, h, _, _, _, _, _, _ = s[data_vec].op.axis
    else:
        _, h, _, _, _, _ = s[data_vec].op.axis
    s[data_vec].parallel(h)

    if kernel_vec.op.name == 'kernel_vec':
        co, _, _, _, _ = s[kernel_vec].op.axis
        if autotvm.GLOBAL_SCOPE.in_tuning:
            # kernel packing will be pre-computed during compilation, so we skip
            # this part to make tuning records correct
            s[kernel_vec].pragma(co, 'debug_skip_region')
        else:
            s[kernel_vec].parallel(co)
    elif kernel_vec.op.name == 'kernel_vec_conv2d_transpose':  # for conv2d transpose
        co, _, _, _, _ = s[kernel_vec].op.axis
        s[kernel_vec].parallel(co)

    return s


@autotvm.register_topi_compute(conv2d, 'arm_cpu', ['winograd'])
def conv2d_arm_cpu_winograd(cfg, data, kernel, strides, padding, dilation, layout, out_dtype):
    """ TOPI compute callback. Use winograd template """
    tile_size = 4
    return _decl_winograd(cfg, data, kernel, strides, padding, dilation, layout,
                          out_dtype, tile_size)

def _decl_winograd(cfg, data, kernel, strides, padding, dilation, layout, out_dtype, tile_size):
    N, CI, IH, IW = get_const_tuple(data.shape)

    if isinstance(dilation, int):
        dilation_h = dilation_w = dilation
    else:
        dilation_h, dilation_w = dilation

    if len(kernel.shape) == 4:
        if dilation_h != 1 or dilation_w != 1:
            kernel = dilate(kernel, (1, 1, dilation_h, dilation_w))
        pre_computed = False
        CO, _, KH, KW = get_const_tuple(kernel.shape)
    else:
        assert (dilation_h, dilation_w) == (1, 1), "Does not support dilation"
        pre_computed = True
        H_CAT, W_CAT, CO, CI, VC = get_const_tuple(kernel.shape)
        CO *= VC
        KH, KW = H_CAT - tile_size + 1, W_CAT - tile_size + 1
    HSTR, WSTR = strides if isinstance(strides, (tuple, list)) else (strides, strides)
    HPAD, WPAD, _, _ = get_pad_tuple(padding, kernel)

    assert layout == 'NCHW'
    assert KH == 3 and KW == 3 and HPAD == 1 and WPAD == 1 and HSTR == 1 and WSTR == 1
    data_pad = pad(data, (0, 0, HPAD, WPAD), name="data_pad")

    if tile_size == 4:
        G_data = np.array([
            [1 / 4.0, 0, 0],
            [-1 / 6.0, -1 / 6.0, -1 / 6.0],
            [-1 / 6.0, 1 / 6.0, -1 / 6.0],
            [1 / 24.0, 1 / 12.0, 1 / 6.0],
            [1 / 24.0, -1 / 12.0, 1 / 6.0],
            [0, 0, 1]], dtype=np.float32)

        B_data = np.array([
            [4, 0, 0, 0, 0, 0],
            [0, -4, 4, -2, 2, 4],
            [-5, -4, -4, -1, -1, 0],
            [0, 1, -1, 2, -2, -5],
            [1, 1, 1, 1, 1, 0],
            [0, 0, 0, 0, 0, 1]], out_dtype)

        A_data = np.array([
            [1, 0, 0, 0],
            [1, 1, 1, 1],
            [1, -1, 1, -1],
            [1, 2, 4, 8],
            [1, -2, 4, -8],
            [0, 0, 0, 1]], out_dtype)
    elif tile_size == 2:
        G_data = np.array([
            [1, 0, 0],
            [1.0/2, 1.0/2, 1.0/2],
            [1.0/2, -1.0/2, 1.0/2],
            [0, 0, 1]], np.float32)

        B_data = np.array([
            [1, 0, 0, 0],
            [0, 1, -1, 1],
            [-1, 1, 1, 0],
            [0, 0, 0, -1]], out_dtype)

        A_data = np.array([
            [1, 0],
            [1, 1],
            [1, -1],
            [0, -1]], out_dtype)
    else:
        raise ValueError("Unsupported tile size for winograd: " + str(tile_size))

    m = A_data.shape[1]
    r = 3
    alpha = m + r - 1
    K = CO
    C = CI

    H = (IH + 2 * HPAD - 3) // HSTR + 1
    W = (IW + 2 * WPAD - 3) // WSTR + 1
    nH, nW = (H + m-1) // m, (W + m-1) // m
    P = N * nH * nW

    cfg.define_split('tile_p', cfg.axis(P), num_outputs=2, filter=lambda x: x.size[-1] <= 16)
    cfg.define_split('tile_k', cfg.axis(K), num_outputs=2, filter=lambda x: x.size[-1] <= 16)
    VP = cfg['tile_p'].size[-1]
    VK = cfg['tile_k'].size[-1]

    # pack input tile
    input_tile = tvm.compute((C, P // VP, alpha, alpha, VP),
                             lambda c, b, eps, nu, bb:
                             data_pad[(b*VP+bb) // (nH*nW)][c][(b*VP+bb) // nW % nH * m + eps]
                             [(b*VP+bb) % nW * m + nu],
                             name='d')

    # transform kernel
    if pre_computed:
        U = kernel
    else:
        G = const_matrix(G_data, 'G')
        r_kh = tvm.reduce_axis((0, KH), 'r_kh')
        r_kw = tvm.reduce_axis((0, KW), 'r_kw')
        U = tvm.compute((alpha, alpha, K // VK, C, VK), lambda eps, nu, k, c, kk:
                        tvm.sum(kernel[k * VK + kk][c][r_kh][r_kw].astype(out_dtype) *
                                G[eps][r_kh] * G[nu][r_kw], axis=[r_kh, r_kw]), name='U')

    # transform image
    B = const_matrix(B_data, 'B')
    r_eps = tvm.reduce_axis((0, alpha), 'r_eps')
    r_nu = tvm.reduce_axis((0, alpha), 'r_nu')
    V = tvm.compute((alpha, alpha, P // VP, C, VP), lambda eps, nu, b, c, bb:
                    tvm.sum(input_tile[c][b][r_eps][r_nu][bb].astype(out_dtype) *
                            B[r_eps][eps] * B[r_nu][nu], axis=[r_eps, r_nu]), name='V')

    # batch gemm
    c = tvm.reduce_axis((0, C), name='c')
    M = tvm.compute((alpha, alpha, K, P), lambda eps, nu, k, b:
                    tvm.sum(U[eps][nu][k // VK][c][k % VK] *
                            V[eps][nu][b // VP][c][b % VP], axis=c), name='M')

    # inverse transform
    A = const_matrix(A_data, 'A')
    r_eps = tvm.reduce_axis((0, alpha), 'r_eps')
    r_nu = tvm.reduce_axis((0, alpha), 'r_nu')
    Y = tvm.compute((K, P, m, m), lambda k, b, vh, vw:
                    tvm.sum(M[r_eps][r_nu][k][b] * A[r_eps][vh] * A[r_nu][vw],
                            axis=[r_eps, r_nu]), name='Y')

    # unpack output
    output = tvm.compute((N, K, H, W), lambda n, k, h, w:
                         Y[k][n * nH * nW + (h//m) * nW + w//m][h % m][w % m],
                         name='output', tag='winograd_conv2d_output')

    # we have to manually assign effective GFLOP for winograd
    cfg.add_flop(2 * N * K * H * W * KH * KW * C)
    return output

def _schedule_winograd(cfg, s, output, last):
    Y = output.op.input_tensors[0]
    M, A = Y.op.input_tensors
    U, V = M.op.input_tensors
    d, B = V.op.input_tensors
    data_pad = d.op.input_tensors[0]

    # padding
    s[data_pad].compute_inline()

    # pack input tiles
    s[d].compute_inline()

    # transform kernel
    if isinstance(U.op, tvm.tensor.ComputeOp):
        kernel, G = U.op.input_tensors
        s[G].compute_inline()
        eps, nu, k, c, kk, = s[U].op.axis
        if autotvm.GLOBAL_SCOPE.in_tuning:
            # kernel transformation will be pre-computed during compilation, so we skip
            # this part to make tuning records correct
            s[U].pragma(eps, 'debug_skip_region')
        else:
            r_kh, r_kw = s[U].op.reduce_axis
            s[U].reorder(k, c, eps, nu, r_kh, r_kw, kk)
            for axis in [eps, nu, r_kh, r_kw]:
                s[U].unroll(axis)
            s[U].vectorize(kk)
            s[U].parallel(k)

        if isinstance(kernel.op, tvm.tensor.ComputeOp) and "dilate" in kernel.op.tag:
            s[kernel].compute_inline()

    # transform image
    DD = s.cache_read(d, 'global', [V])
    s[B].compute_inline()
    eps, nu, b, c, bb = s[V].op.axis
    r_eps, r_nu = s[V].op.reduce_axis
    s[V].reorder(b, c, eps, nu, r_eps, r_nu, bb)
    for axis in [eps, nu, r_eps, r_nu]:
        s[V].unroll(axis)
    s[DD].compute_at(s[V], c)
    s[V].vectorize(bb)
    s[V].parallel(b)

    # batch gemm
    eps, nu, k, b = s[M].op.axis
    c = s[M].op.reduce_axis[0]
    cfg.define_split('tile_c', c, num_outputs=2, filter=lambda x: x.size[-1] <= 16)
    co, ci = cfg['tile_c'].apply(s, M, c)
    xo, xi = cfg['tile_p'].apply(s, M, b)
    s[M].reorder(eps, nu, xo, co, k, ci, xi)
    cfg.define_annotate('ann_reduce', [ci], policy='try_unroll')
    cfg.define_annotate('ann_spatial', [k, xi], policy='try_unroll_vec')
    cfg['ann_reduce'].apply(s, M, [ci],
                            axis_lens=[cfg['tile_c'].size[-1]],
                            max_unroll=16,
                            cfg=cfg)
    cfg['ann_spatial'].apply(s, M, [k, xi])

    # inverse transform
    s[A].compute_inline()
    k, b, vh, vw = s[Y].op.axis
    r_eps, r_nu = s[Y].op.reduce_axis
    for axis in [vh, vw, r_eps, r_nu]:
        s[Y].unroll(axis)

    # output
    n, co, h, w = s[last].op.axis
    co, coi = cfg['tile_k'].apply(s, last, co)
    s[M].compute_at(s[last], co)
    s[last].parallel(co)

    MM = s.cache_read(M, 'global', [Y])
    m = get_const_int(V.shape[0]) + 1 - 3
    ho, wo, hi, wi = s[last].tile(h, w, m, m)
    s[Y].compute_at(s[last], wo)
    s[MM].compute_at(s[last], wo)

    if output != last:
        s[output].compute_inline()


<<<<<<< HEAD
=======
@autotvm.register_topi_compute(conv2d, 'arm_cpu', ['winograd_nnpack_fp16'])
def conv2d_arm_cpu_winograd_nnpack_fp16(
        cfg, data, kernel, strides, padding, dilation, layout, out_dtype):
    """ TOPI compute callback. Use winograd_nnpack_fp16 template """
    return conv2d_arm_cpu_winograd_nnpack(
        cfg, data, kernel, strides, padding, dilation, layout, out_dtype,
        tvm.contrib.nnpack.ConvolutionAlgorithm.WT_8x8_FP16)


@autotvm.register_topi_compute(conv2d, 'arm_cpu', ['winograd_nnpack_fp32'])
def conv2d_arm_cpu_winograd_nnpack_fp32(
        cfg, data, kernel, strides, padding, dilation, layout, out_dtype):
    """ TOPI compute callback. Use winograd_nnpack_fp32 template """
    return conv2d_arm_cpu_winograd_nnpack(
        cfg, data, kernel, strides, padding, dilation, layout, out_dtype,
        tvm.contrib.nnpack.ConvolutionAlgorithm.WT_8x8)


def conv2d_arm_cpu_winograd_nnpack(
        cfg, data, kernel, strides, padding, dilation, layout, out_dtype, convolution_algorithm):
    """ TOPI compute callback. Use winograd NNPACK template """
    N, CI, IH, IW = get_const_tuple(data.shape)

    if isinstance(dilation, int):
        dilation_h = dilation_w = dilation
    else:
        dilation_h, dilation_w = dilation
    assert (dilation_h, dilation_w) == (1, 1)
    assert len(kernel.shape) == 4
    CO, _, KH, KW = get_const_tuple(kernel.shape)
    HSTR, WSTR = strides if isinstance(strides, (tuple, list)) else (strides, strides)
    HPAD, WPAD, _, _ = get_pad_tuple(padding, kernel)

    assert layout == 'NCHW'
    assert KH == 3 and KW == 3 and HPAD == 1 and WPAD == 1 and HSTR == 1 and WSTR == 1
    H = (IH + 2 * HPAD - 3) // HSTR + 1
    W = (IW + 2 * WPAD - 3) // WSTR + 1

    cfg.define_knob('winograd_nnpack_algorithm', [convolution_algorithm])

    assert N == 1
    with tvm.tag_scope("winograd_nnpack_conv2d_weight_transform"):
        transformed_kernel = tvm.contrib.nnpack.convolution_inference_weight_transform(
            kernel, algorithm=tvm.contrib.nnpack.ConvolutionAlgorithm.WT_8x8)
        if autotvm.GLOBAL_SCOPE.in_tuning:
            transformed_kernel = tvm.compute(transformed_kernel.shape, lambda *args: 0.0)

    with tvm.tag_scope("winograd_nnpack_conv2d_output"):
        output = tvm.contrib.nnpack.convolution_inference_without_weight_transform(
            data, transformed_kernel,
            bias=None,
            padding=[HPAD, HPAD, WPAD, WPAD],
            stride=[HSTR, WSTR],
            algorithm=cfg['winograd_nnpack_algorithm'].val)

    # we have to manually assign effective GFLOP for winograd
    cfg.add_flop(2 * N * CI * H * W * KH * KW * CO)
    return output

def _schedule_winograd_nnpack(cfg, s, output, last):
    # Could have bias.

    (X, TK) = output.op.input_tensors[:2]

    # transform kernel
    assert isinstance(TK.op, (tvm.tensor.ComputeOp, tvm.tensor.ExternOp, tvm.tensor.PlaceholderOp))
    if autotvm.GLOBAL_SCOPE.in_tuning and isinstance(TK.op, tvm.tensor.ComputeOp):
        # kernel transformation will be pre-computed during compilation, so we skip
        # this part to make tuning records correct
        s[TK].pragma(s[TK].op.axis[0], 'debug_skip_region')


>>>>>>> 135c4b44
##### REGISTER TOPI COMPUTE / SCHEDULE FOR WINOGRAD WITH WEIGHT TRANSFORM #####
@autotvm.register_topi_compute(conv2d_winograd_without_weight_transform, 'arm_cpu', ['winograd'])
def conv2d_winograd_ww(cfg, data, kernel, strides, padding, dilation, layout, out_dtype, tile_size):
    """TOPI compute callback"""
    return _decl_winograd(cfg, data, kernel, strides, padding, dilation, layout, out_dtype,\
                          tile_size)


@autotvm.register_topi_schedule(schedule_conv2d_winograd_without_weight_transform,
                                'arm_cpu', ['winograd'])
def schedule_conv2d_winograd_without_weight_transform_(cfg, outs):
    """TOPI schedule callback"""
    s = tvm.create_schedule([x.op for x in outs])

    def _callback(op):
        if 'winograd_conv2d_output' in op.tag:
            output = op.output(0)
            _schedule_winograd(cfg, s, output, outs[0])

    traverse_inline(s, outs[0].op, _callback)
    return s


##### REGISTER TOPI COMPUTE / SCHEDULE FOR WINOGRAD NNPACK WITHOUT WEIGHT TRANSFORM #####
@autotvm.register_topi_compute(conv2d_winograd_nnpack_without_weight_transform,
                               'arm_cpu',
                               ['winograd_nnpack_fp16', 'winograd_nnpack_fp32'])
def conv2d_winograd_nnpack_ww(cfg, data, transformed_kernel, bias, strides,
                              padding, dilation, layout, out_dtype):
    """ TOPI compute callback. Use winograd NNPACK template """
    N, CI, IH, IW = get_const_tuple(data.shape)
    if isinstance(dilation, int):
        dilation_h = dilation_w = dilation
    else:
        dilation_h, dilation_w = dilation
    assert (dilation_h, dilation_w) == (1, 1)
    assert len(transformed_kernel.shape) == 4
    CO, _, _, _ = get_const_tuple(transformed_kernel.shape)
    HSTR, WSTR = strides if isinstance(strides, (tuple, list)) else (strides, strides)
    HPAD, WPAD, _, _ = get_pad_tuple(padding, (3, 3))
    KH, KW = 3, 3

    assert layout == 'NCHW'
    assert KH == 3 and KW == 3 and HPAD == 1 and WPAD == 1 and HSTR == 1 and WSTR == 1
    H = (IH + 2 * HPAD - 3) // HSTR + 1
    W = (IW + 2 * WPAD - 3) // WSTR + 1

    assert N == 1
    with tvm.tag_scope("winograd_nnpack_conv2d_output"):
        output = tvm.contrib.nnpack.convolution_inference_without_weight_transform(
            data=data,
            transformed_kernel=transformed_kernel,
            bias=bias,
            padding=[HPAD, HPAD, WPAD, WPAD],
            stride=[HSTR, WSTR],
            algorithm=tvm.contrib.nnpack.ConvolutionAlgorithm.WT_8x8)

    # we have to manually assign effective GFLOP for winograd
    cfg.add_flop(2 * N * CI * H * W * KH * KW * CO)
    return output


@autotvm.register_topi_schedule(schedule_conv2d_winograd_nnpack_without_weight_transform,
                                'arm_cpu', ['winograd_nnpack_fp16', 'winograd_nnpack_fp32'])
def schedule_conv2d_winograd_nnpack_without_weight_transform_(cfg, outs):
    """TOPI schedule callback"""
    s = tvm.create_schedule([x.op for x in outs])

    def _callback(op):
        if 'winograd_nnpack_conv2d_output' in op.tag:
            output = op.output(0)
            _schedule_winograd_nnpack(cfg, s, output, outs[0])

    traverse_inline(s, outs[0].op, _callback)
    return s


##### REGISTER ALTER OP LAYOUT #####
@conv2d_alter_layout.register(["arm_cpu"])
<<<<<<< HEAD
def _alter_conv2d_layout_arm(attrs, inputs, tinfos):
    """Alter op layout for pre-computing kernel transformation"""
    import nnvm.symbol as sym
=======
def _alter_conv2d_layout_arm(attrs, inputs, tinfos, F):
    """Alter op layout for pre-computing kernel transformation

    Parameters
    ----------
    attrs : nnvm.top.AttrDict or tvm.attrs.Attrs
        Attributes of current convolution
    inputs : nnvm.symbol or tvm.relay.Expr
        Grouped input symbols
    tinfos : list
        Input shape and dtype
    F: symbol
        The context, can be either nnvm.sym or relay.op

    Note
    ----
    Unlike other TOPI functions, this function operates on both graph level and operator level,
    so we have to pass 'F' to make it support our two versions of graph IR, NNVM and Relay.
    """
>>>>>>> 135c4b44
    copy_inputs = [s for s in inputs]

    new_attrs = {k: attrs[k] for k in attrs.keys()}

    dilation = attrs.get_int_tuple("dilation")
    strides = attrs.get_int_tuple("strides")
    padding = attrs.get_int_tuple("padding")
    groups = attrs.get_int('groups')
    data_layout_key = "data_layout" if "data_layout" in new_attrs else "layout"
    layout = attrs[data_layout_key]
    out_dtype = attrs["out_dtype"]
    if out_dtype in ("same", ""):
        out_dtype = tinfos[0].dtype

    if layout != 'NCHW':
        return None
    if dilation != (1, 1):
        warnings.warn("Does not support weight pre-transform for dilated convolution.")
        return None

    data, kernel = tinfos[0:2]
    N, CI, H, W = get_const_tuple(data.shape)
    CO, _, KH, KW = get_const_tuple(kernel.shape)

<<<<<<< HEAD
    if layout != 'NCHW' or groups != 1:
        return None
    if dilation != (1, 1):
        warnings.warn("Does not support weight pre-transform for dilated convolution.")
        return None

    data, kernel = tinfos[0:2]
    N, CI, H, W = get_const_tuple(data.shape)
    CO, _, KH, KW = get_const_tuple(kernel.shape)

    # query config of this workload
    workload = autotvm.task.args_to_workload(
        [data, kernel, strides, padding, dilation, layout, out_dtype], conv2d)
    target = tvm.target.current_target()
    dispatch_ctx = autotvm.DispatchContext.current
    cfg = dispatch_ctx.query(target, workload)

    if cfg.is_fallback:  # if is fallback, clear query cache and return None
        autotvm.task.clear_fallback_cache(target, workload)
        return None

    if cfg.template_key == 'direct':  # pack weight tensor
        VC = cfg['tile_co'].size[-1]
        new_attrs['kernel_layout'] = 'OIHW%do' % VC

        # Store the same config for the altered operator (workload)
        new_data = data
        new_kernel = tvm.placeholder((CO // VC, CI, KH, KW, VC), dtype=kernel.dtype)
        new_workload = autotvm.task.args_to_workload(
            [new_data, new_kernel, strides, padding, dilation, 'NCHW', out_dtype], conv2d)
        dispatch_ctx.update(target, new_workload, cfg)

        return sym.conv2d(*copy_inputs, **new_attrs)
    else:  # pre-compute weight transformation in winograd
        if "-device=arm_cpu" in target.options:
            tile_size = 4
            VC = cfg['tile_k'].size[-1]
        else:
            from ..mali.conv2d import _pick_tile_size
            tile_size = _pick_tile_size(tinfos[0], tinfos[1])
            VC = cfg['tile_bna'].val

        weight = sym.contrib.conv2d_winograd_weight_transform(copy_inputs[1], tile_size=tile_size)
        weight = sym.reshape(weight,
                             shape=(KH + tile_size - 1, KW + tile_size - 1, CO // VC, VC, CI))
        weight = sym.transpose(weight, axes=[0, 1, 2, 4, 3])

        copy_inputs[1] = weight
        new_attrs['tile_size'] = tile_size

        # Store the same config for the altered operator (workload)
        new_data = data
        new_weight = tvm.placeholder((KH + tile_size - 1, KH + tile_size -1, CO // VC, CI, VC),
                                     kernel.dtype)
        new_workload = autotvm.task.args_to_workload(
            [new_data, new_weight, strides, padding, dilation,
             new_attrs['layout'], out_dtype, tile_size],
            conv2d_winograd_without_weight_transform)
        dispatch_ctx.update(target, new_workload, cfg)

        return sym.contrib.conv2d_winograd_without_weight_transform(*copy_inputs, **new_attrs)
=======
    if groups == 1:
        # query config of this workload
        workload = autotvm.task.args_to_workload(
            [data, kernel, strides, padding, dilation, layout, out_dtype], conv2d)
        target = tvm.target.current_target()
        dispatch_ctx = autotvm.DispatchContext.current
        cfg = dispatch_ctx.query(target, workload)

        if cfg.is_fallback:  # if is fallback, clear query cache and return None
            autotvm.task.clear_fallback_cache(target, workload)
            return None

        if cfg.template_key == 'direct':  # pack weight tensor
            VC = cfg['tile_co'].size[-1]
            new_attrs['kernel_layout'] = 'OIHW%do' % VC

            # Store the same config for the altered operator (workload)
            new_data = data
            new_kernel = tvm.placeholder((CO // VC, CI, KH, KW, VC), dtype=kernel.dtype)
            new_workload = autotvm.task.args_to_workload(
                [new_data, new_kernel, strides, padding, dilation, 'NCHW', out_dtype], conv2d)
            dispatch_ctx.update(target, new_workload, cfg)

            return F.nn.conv2d(*copy_inputs, **new_attrs)
        elif cfg.template_key == "winograd":  # pre-compute weight transformation in winograd
            if "-device=arm_cpu" in target.options:
                tile_size = 4
                VC = cfg['tile_k'].size[-1]
            else:
                from ..mali.conv2d import _pick_tile_size
                tile_size = _pick_tile_size(tinfos[0], tinfos[1])
                VC = cfg['tile_bna'].val

            weight = F.nn.contrib_conv2d_winograd_weight_transform(copy_inputs[1],
                                                                   tile_size=tile_size)
            weight = F.reshape(weight,
                               newshape=(KH + tile_size - 1, KW + tile_size - 1, CO // VC, VC, CI))
            weight = F.transpose(weight, axes=[0, 1, 2, 4, 3])

            copy_inputs[1] = weight
            new_attrs['tile_size'] = tile_size

            # Store the same config for the altered operator (workload)
            new_data = data
            new_weight = tvm.placeholder((KH + tile_size - 1, KH + tile_size -1, CO // VC, CI, VC),
                                         kernel.dtype)
            new_workload = autotvm.task.args_to_workload(
                [new_data, new_weight, strides, padding, dilation,
                 new_attrs[data_layout_key], out_dtype, tile_size],
                conv2d_winograd_without_weight_transform)
            dispatch_ctx.update(target, new_workload, cfg)

            return F.nn.contrib_conv2d_winograd_without_weight_transform(*copy_inputs, **new_attrs)
        elif cfg.template_key in ["winograd_nnpack_fp16", "winograd_nnpack_fp32"]:
            # pre-compute winograd_nnpack transform
            # for winograd_nnpack_fp16, the the precomputeprune pass must run on device,
            # where float16 is supported
            weight_dtype = 'float32'
            transformed_kernel = F.nn.contrib_conv2d_winograd_nnpack_weight_transform(
                copy_inputs[1],
                convolution_algorithm=cfg['winograd_nnpack_algorithm'].val,
                out_dtype=weight_dtype)
            copy_inputs[1] = transformed_kernel
            new_data = data
            new_kernel = tvm.placeholder((CO, CI, 8, 8), "float32")
            bias = tvm.placeholder((CO, ), "float32")
            new_workload = autotvm.task.args_to_workload(
                [new_data, new_kernel, bias, strides,
                 padding, dilation, new_attrs[data_layout_key], out_dtype]
                if len(copy_inputs) == 3 else
                [new_data, new_kernel, strides,
                 padding, dilation, new_attrs[data_layout_key], out_dtype],
                conv2d_winograd_nnpack_without_weight_transform)
            dispatch_ctx.update(target, new_workload, cfg)
            return F.nn.contrib_conv2d_winograd_nnpack_without_weight_transform(
                *copy_inputs, **new_attrs)
        else:
            raise RuntimeError("Unsupported template_key '%s'" % cfg.template_key)
    else:
        workload = autotvm.task.args_to_workload(
            [data, kernel, strides, padding, dilation, out_dtype], depthwise_conv2d_nchw)
        target = tvm.target.current_target()
        dispatch_ctx = autotvm.DispatchContext.current
        cfg = dispatch_ctx.query(target, workload)

        if cfg.is_fallback:  # if is fallback, clear query cache and return None
            autotvm.task.clear_fallback_cache(tvm.target.current_target(), workload)
            return None
        if cfg.template_key == 'contrib_spatial_pack':
            VC = cfg['tile_co'].size[-1]
            new_attrs['kernel_layout'] = 'OIHW%do' % (cfg['tile_co'].size[-1])

            # Store the same config for the altered operator (workload)
            new_data = data
            CO, M, KH, KW = get_const_tuple(kernel.shape)
            new_kernel = tvm.placeholder((CO // VC, M, KH, KW, VC), dtype=kernel.dtype)
            new_workload = autotvm.task.args_to_workload(
                [new_data, new_kernel, strides, padding, dilation, out_dtype],
                depthwise_conv2d_nchw)
            dispatch_ctx.update(target, new_workload, cfg)

            return F.nn.conv2d(*copy_inputs, **new_attrs)
        else:
            # currently we only have contrib_spatial_pack and direct template
            # add more schedule templates.
            return None
>>>>>>> 135c4b44
<|MERGE_RESOLUTION|>--- conflicted
+++ resolved
@@ -29,14 +29,10 @@
 from ..generic import schedule_conv2d_nchw, schedule_conv2d_winograd_without_weight_transform, \
                       schedule_conv2d_winograd_nnpack_without_weight_transform
 from ..util import traverse_inline, get_const_tuple, const_matrix
-<<<<<<< HEAD
-from ..nn import dilate, pad, conv2d, conv2d_alter_layout, conv2d_winograd_without_weight_transform
-=======
 from ..nn import dilate, pad, conv2d, conv2d_alter_layout, \
                  conv2d_winograd_without_weight_transform, \
                  conv2d_winograd_nnpack_without_weight_transform, \
                  depthwise_conv2d_nchw
->>>>>>> 135c4b44
 from ..nn.util import get_const_int, get_pad_tuple
 
 @autotvm.register_topi_compute(conv2d, 'arm_cpu', ['direct'])
@@ -78,16 +74,11 @@
     """
     return _decl_spatial_pack(cfg, data, kernel, strides, padding, dilation, layout, out_dtype,
                               num_tile=2)
-<<<<<<< HEAD
-
-@autotvm.register_topi_schedule(schedule_conv2d_nchw, 'arm_cpu', ['direct', 'winograd'])
-=======
 
 
 @autotvm.register_topi_schedule(
     schedule_conv2d_nchw, 'arm_cpu',
     ['direct', 'winograd', 'winograd_nnpack_fp16', 'winograd_nnpack_fp32'])
->>>>>>> 135c4b44
 def schedule_conv2d_nchw_arm_cpu(cfg, outs):
     """TOPI schedule callback for conv2d
 
@@ -535,8 +526,6 @@
         s[output].compute_inline()
 
 
-<<<<<<< HEAD
-=======
 @autotvm.register_topi_compute(conv2d, 'arm_cpu', ['winograd_nnpack_fp16'])
 def conv2d_arm_cpu_winograd_nnpack_fp16(
         cfg, data, kernel, strides, padding, dilation, layout, out_dtype):
@@ -609,7 +598,6 @@
         s[TK].pragma(s[TK].op.axis[0], 'debug_skip_region')
 
 
->>>>>>> 135c4b44
 ##### REGISTER TOPI COMPUTE / SCHEDULE FOR WINOGRAD WITH WEIGHT TRANSFORM #####
 @autotvm.register_topi_compute(conv2d_winograd_without_weight_transform, 'arm_cpu', ['winograd'])
 def conv2d_winograd_ww(cfg, data, kernel, strides, padding, dilation, layout, out_dtype, tile_size):
@@ -689,11 +677,6 @@
 
 ##### REGISTER ALTER OP LAYOUT #####
 @conv2d_alter_layout.register(["arm_cpu"])
-<<<<<<< HEAD
-def _alter_conv2d_layout_arm(attrs, inputs, tinfos):
-    """Alter op layout for pre-computing kernel transformation"""
-    import nnvm.symbol as sym
-=======
 def _alter_conv2d_layout_arm(attrs, inputs, tinfos, F):
     """Alter op layout for pre-computing kernel transformation
 
@@ -713,7 +696,6 @@
     Unlike other TOPI functions, this function operates on both graph level and operator level,
     so we have to pass 'F' to make it support our two versions of graph IR, NNVM and Relay.
     """
->>>>>>> 135c4b44
     copy_inputs = [s for s in inputs]
 
     new_attrs = {k: attrs[k] for k in attrs.keys()}
@@ -738,69 +720,6 @@
     N, CI, H, W = get_const_tuple(data.shape)
     CO, _, KH, KW = get_const_tuple(kernel.shape)
 
-<<<<<<< HEAD
-    if layout != 'NCHW' or groups != 1:
-        return None
-    if dilation != (1, 1):
-        warnings.warn("Does not support weight pre-transform for dilated convolution.")
-        return None
-
-    data, kernel = tinfos[0:2]
-    N, CI, H, W = get_const_tuple(data.shape)
-    CO, _, KH, KW = get_const_tuple(kernel.shape)
-
-    # query config of this workload
-    workload = autotvm.task.args_to_workload(
-        [data, kernel, strides, padding, dilation, layout, out_dtype], conv2d)
-    target = tvm.target.current_target()
-    dispatch_ctx = autotvm.DispatchContext.current
-    cfg = dispatch_ctx.query(target, workload)
-
-    if cfg.is_fallback:  # if is fallback, clear query cache and return None
-        autotvm.task.clear_fallback_cache(target, workload)
-        return None
-
-    if cfg.template_key == 'direct':  # pack weight tensor
-        VC = cfg['tile_co'].size[-1]
-        new_attrs['kernel_layout'] = 'OIHW%do' % VC
-
-        # Store the same config for the altered operator (workload)
-        new_data = data
-        new_kernel = tvm.placeholder((CO // VC, CI, KH, KW, VC), dtype=kernel.dtype)
-        new_workload = autotvm.task.args_to_workload(
-            [new_data, new_kernel, strides, padding, dilation, 'NCHW', out_dtype], conv2d)
-        dispatch_ctx.update(target, new_workload, cfg)
-
-        return sym.conv2d(*copy_inputs, **new_attrs)
-    else:  # pre-compute weight transformation in winograd
-        if "-device=arm_cpu" in target.options:
-            tile_size = 4
-            VC = cfg['tile_k'].size[-1]
-        else:
-            from ..mali.conv2d import _pick_tile_size
-            tile_size = _pick_tile_size(tinfos[0], tinfos[1])
-            VC = cfg['tile_bna'].val
-
-        weight = sym.contrib.conv2d_winograd_weight_transform(copy_inputs[1], tile_size=tile_size)
-        weight = sym.reshape(weight,
-                             shape=(KH + tile_size - 1, KW + tile_size - 1, CO // VC, VC, CI))
-        weight = sym.transpose(weight, axes=[0, 1, 2, 4, 3])
-
-        copy_inputs[1] = weight
-        new_attrs['tile_size'] = tile_size
-
-        # Store the same config for the altered operator (workload)
-        new_data = data
-        new_weight = tvm.placeholder((KH + tile_size - 1, KH + tile_size -1, CO // VC, CI, VC),
-                                     kernel.dtype)
-        new_workload = autotvm.task.args_to_workload(
-            [new_data, new_weight, strides, padding, dilation,
-             new_attrs['layout'], out_dtype, tile_size],
-            conv2d_winograd_without_weight_transform)
-        dispatch_ctx.update(target, new_workload, cfg)
-
-        return sym.contrib.conv2d_winograd_without_weight_transform(*copy_inputs, **new_attrs)
-=======
     if groups == 1:
         # query config of this workload
         workload = autotvm.task.args_to_workload(
@@ -906,5 +825,4 @@
         else:
             # currently we only have contrib_spatial_pack and direct template
             # add more schedule templates.
-            return None
->>>>>>> 135c4b44
+            return None