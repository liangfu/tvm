/*
 * Licensed to the Apache Software Foundation (ASF) under one
 * or more contributor license agreements.  See the NOTICE file
 * distributed with this work for additional information
 * regarding copyright ownership.  The ASF licenses this file
 * to you under the Apache License, Version 2.0 (the
 * "License"); you may not use this file except in compliance
 * with the License.  You may obtain a copy of the License at
 * 
 *   http://www.apache.org/licenses/LICENSE-2.0
 * 
 * Unless required by applicable law or agreed to in writing,
 * software distributed under the License is distributed on an
 * "AS IS" BASIS, WITHOUT WARRANTIES OR CONDITIONS OF ANY
 * KIND, either express or implied.  See the License for the
 * specific language governing permissions and limitations
 * under the License.
 */

 /*!
 *  Copyright (c) 2018 by Contributors
 *  Code mainly used for test purposes.
 * \file api_test.cc
 */
#include <tvm/expr.h>
#include <tvm/tensor.h>
#include <tvm/attrs.h>
#include <tvm/api_registry.h>

namespace tvm {
// Attrs used to python API
struct TestAttrs : public AttrsNode<TestAttrs> {
  int axis;
  std::string name;
  Array<Expr> padding;
  TypedEnvFunc<int(int)> func;

  TVM_DECLARE_ATTRS(TestAttrs, "attrs.TestAttrs") {
    TVM_ATTR_FIELD(axis)
        .set_default(10)
        .set_lower_bound(1)
        .set_upper_bound(10)
        .describe("axis field");
    TVM_ATTR_FIELD(name)
        .describe("name");
    TVM_ATTR_FIELD(padding)
        .describe("padding of input")
        .set_default(Array<Expr>({0, 0}));
    TVM_ATTR_FIELD(func)
        .describe("some random env function")
        .set_default(TypedEnvFunc<int(int)>(nullptr));
  }
};

TVM_REGISTER_NODE_TYPE(TestAttrs);

TVM_REGISTER_API("_nop")
.set_body([](TVMArgs args,  TVMRetValue *ret) {
  });

<<<<<<< HEAD
=======
TVM_REGISTER_API("_test_wrap_callback")
.set_body([](TVMArgs args,  TVMRetValue *ret) {
    PackedFunc pf = args[0];
    *ret = runtime::TypedPackedFunc<void()>([pf](){
        pf();
      });
  });

TVM_REGISTER_API("_test_raise_error_callback")
.set_body([](TVMArgs args,  TVMRetValue *ret) {
    std::string msg = args[0];
    *ret = runtime::TypedPackedFunc<void()>([msg](){
        LOG(FATAL) << msg;
      });
  });

TVM_REGISTER_API("_test_check_eq_callback")
.set_body([](TVMArgs args,  TVMRetValue *ret) {
    std::string msg = args[0];
    *ret = runtime::TypedPackedFunc<void(int x, int y)>([msg](int x, int y){
        CHECK_EQ(x, y) << msg;
      });
  });

>>>>>>> 135c4b44
TVM_REGISTER_API("_context_test")
.set_body([](TVMArgs args,  TVMRetValue *ret) {
    DLContext ctx = args[0];
    int dtype = args[1];
    int did = args[2];
    CHECK_EQ(static_cast<int>(ctx.device_type), dtype);
    CHECK_EQ(static_cast<int>(ctx.device_id), did);
    *ret = ctx;
  });

<<<<<<< HEAD
// internal fucntion used for debug and testing purposes
=======

// in src/api_test.cc
void ErrorTest(int x, int y) {
  // raise ValueError
  CHECK_EQ(x, y) << "ValueError: expect x and y to be equal.";
  if (x == 1) {
    // raise InternalError.
    LOG(FATAL) << "InternalError: cannot reach here";
  }
}

TVM_REGISTER_API("_ErrorTest")
.set_body_typed<void(int, int)>(ErrorTest);

// internal function used for debug and testing purposes
>>>>>>> 135c4b44
TVM_REGISTER_API("_ndarray_use_count")
.set_body([](TVMArgs args,  TVMRetValue *ret) {
    runtime::NDArray nd = args[0];
    // substract the current one
    *ret = (nd.use_count() - 1);
  });

}  // namespace tvm<|MERGE_RESOLUTION|>--- conflicted
+++ resolved
@@ -58,8 +58,6 @@
 .set_body([](TVMArgs args,  TVMRetValue *ret) {
   });
 
-<<<<<<< HEAD
-=======
 TVM_REGISTER_API("_test_wrap_callback")
 .set_body([](TVMArgs args,  TVMRetValue *ret) {
     PackedFunc pf = args[0];
@@ -84,7 +82,6 @@
       });
   });
 
->>>>>>> 135c4b44
 TVM_REGISTER_API("_context_test")
 .set_body([](TVMArgs args,  TVMRetValue *ret) {
     DLContext ctx = args[0];
@@ -95,9 +92,6 @@
     *ret = ctx;
   });
 
-<<<<<<< HEAD
-// internal fucntion used for debug and testing purposes
-=======
 
 // in src/api_test.cc
 void ErrorTest(int x, int y) {
@@ -113,7 +107,6 @@
 .set_body_typed<void(int, int)>(ErrorTest);
 
 // internal function used for debug and testing purposes
->>>>>>> 135c4b44
 TVM_REGISTER_API("_ndarray_use_count")
 .set_body([](TVMArgs args,  TVMRetValue *ret) {
     runtime::NDArray nd = args[0];
