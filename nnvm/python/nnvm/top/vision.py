--- conflicted
+++ resolved
@@ -36,27 +36,6 @@
 
 reg.register_pattern("yolo_reorg", OpPattern.INJECTIVE)
 
-<<<<<<< HEAD
-@reg.register_compute("yolo_region")
-def compute_region(attrs, inputs, _):
-    """Compute definition of region"""
-    n = attrs.get_int("n")
-    classes = attrs.get_int("classes")
-    coords = attrs.get_int("coords")
-    background = attrs.get_int("background")
-    softmax = attrs.get_int("softmax")
-    return topi.vision.yolo.region(inputs[0], n, classes, coords, background, softmax)
-
-@reg.register_schedule("yolo_region")
-def schedule_region(attrs, outs, target):
-    """Schedule definition of region"""
-    with tvm.target.create(target):
-        return topi.generic.vision.schedule_region(outs)
-
-reg.register_pattern("yolo_region", OpPattern.OPAQUE)
-
-=======
->>>>>>> 135c4b44
 # multibox_prior
 @reg.register_schedule("multibox_prior")
 def schedule_multibox_prior(_, outs, target):
