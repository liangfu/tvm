# Licensed to the Apache Software Foundation (ASF) under one
# or more contributor license agreements.  See the NOTICE file
# distributed with this work for additional information
# regarding copyright ownership.  The ASF licenses this file
# to you under the Apache License, Version 2.0 (the
# "License"); you may not use this file except in compliance
# with the License.  You may obtain a copy of the License at
#
#   http://www.apache.org/licenses/LICENSE-2.0
#
# Unless required by applicable law or agreed to in writing,
# software distributed under the License is distributed on an
# "AS IS" BASIS, WITHOUT WARRANTIES OR CONDITIONS OF ANY
# KIND, either express or implied.  See the License for the
# specific language governing permissions and limitations
# under the License.
# pylint: disable=import-self, invalid-name, unused-argument, too-many-lines
"""TF: Tensorflow frontend."""
from __future__ import absolute_import as _abs
from __future__ import print_function

import warnings
# Numpy support
import numpy as np

import tvm
from .. import symbol as _sym
from .. import graph as _graph
from .. compiler import graph_util, build_module
from .common import get_nnvm_op, AttrConverter as AttrConvert

__all__ = ['from_tensorflow']

class AttrCvt(object):
    """A Wrapper to handle some common jobs:
    """
    def __init__(self, op_name, transforms=None,
                 excludes=None, disables=None, ignores=None,
                 extras=None, custom_check=None):
        self._op_name = op_name
        self._transforms = transforms if transforms else {}
        self._excludes = excludes if excludes else []
        self._disables = disables if disables else []
        self._ignores = ignores if ignores else []
        self._extras = extras if extras else {}
        self._custom_check = custom_check

    def __call__(self, inputs, attrs, *args):
        self._ignores.append('_output_shapes')
        self._ignores.append('_input_shapes')
        self._ignores.append('T')
        self._ignores.append('use_cudnn_on_gpu')
        self._ignores.append('_node_name')
        self._ignores.append('is_training')
        self._ignores.append('_target_layout')
<<<<<<< HEAD
=======
        self._ignores.append('_input_0d_mismatch')
>>>>>>> 135c4b44
        # Retain the names
        try:
            attrs['name'] = attrs['_node_name']
        except KeyError:
            pass
        return AttrConvert(self._op_name, self._transforms, self._excludes,
                           self._disables, self._ignores, self._extras,
                           self._custom_check)(inputs, attrs, *args)

def _get_pad_pair(input1d, kernel1d, stride1d):
    if input1d % stride1d == 0:
        pad = max(kernel1d - stride1d, 0)
    else:
        pad = max(kernel1d - (input1d % stride1d), 0)

    pad_before = pad // 2
    pad_after = pad - pad_before

    return [pad_before, pad_after]

def _math_name_picker(surfix):
    def _impl(attr):
        return 'broadcast_' + surfix
    return _impl

def _dimension_picker(prefix, surfix=''):
    def _impl(attr):
        kernel = attr['kernel_shape']
        if len(kernel) == 2:
            return prefix + '2d' + surfix
        raise tvm.error.OpAttributeUnimplemented(
            'Non-2D kernels are not supported for operator {}.'.format(prefix))
    return _impl

def _dimension_constraint():
    def _dim_check(attrs):
        if len(attrs['kernel_shape']) == 2:
            return True
        return False
    return _dim_check, "Only 2d kernel supported."

def _infer_channels(inputs, params, transpose=False):
    """A hack for getting 'channles' or 'units' since tensorflow don't provide
    these attributes. We check the shape of weights provided to get the number.
    """
    g = _graph.create(inputs)
    shape_dict = {k: v.shape for k, v in params.items()}
    _, out_shapes = graph_util.infer_shape(g, **shape_dict)
    channels = out_shapes[0][0] if not transpose else out_shapes[0][1]
    return channels

def _rsqrt():
    def _impl(inputs, attr, *args):
        return AttrCvt(op_name="__pow_scalar__", extras={'scalar': -0.5})(inputs, attr)
    return _impl

def _argx(func, func_name):
    """ A common wrapper for argmin and argmax operations """
    def _impl(inputs, attr, params):
        try:
            # In Tensorflow, `axis` argument is a Tensor, not attribute. We
            # support the case where it inputs from a scalar constant.
            axis_input_name = inputs[1].list_output_names()[0]
            axis_input_vlaue = params[axis_input_name].asnumpy()[0]
        except (IndexError, KeyError):
            raise TypeError( \
                "Unsupported argument for `{}` : `axis` should be a constant".format(func_name))
        return func(inputs[0], axis=axis_input_vlaue, keepdims=False)
    return _impl

def _elemwise(name):
    def _impl(inputs, attr, *args):
        assert len(inputs) == 2, "Math op take 2 inputs, {} given".format(len(inputs))
        op_name = _math_name_picker(name)(attr)
        return get_nnvm_op(op_name)(*inputs)
    return _impl

def _pooling(name):
    def _impl(inputs, attr, params):

        attr['data_format'] = attr['data_format'].decode("utf-8")
        flip_layout = False

<<<<<<< HEAD
        input_shape = attr['_input_shapes'][inputs[0]][0]
=======
        input_shape = attr['_input_shapes'][inputs[0]]
>>>>>>> 135c4b44

        if attr['data_format'] == 'NHWC':
            attr['kernel_shape'] = (attr['ksize'][1], attr['ksize'][2])
            attr['strides'] = (attr['strides'][1], attr['strides'][2])
        elif attr['data_format'] == 'NCHW':
            attr['kernel_shape'] = (attr['ksize'][2], attr['ksize'][3])
            attr['strides'] = (attr['strides'][2], attr['strides'][3])
        else:
            msg = 'Value {} in attribute "data_format" of operator Pooling is not valid.'
            raise tvm.error.OpAttributeInvalid(msg.format(attr['data_format']))

        if attr['_target_layout'] == "NCHW" and attr['data_format'] == "NHWC":
<<<<<<< HEAD
            tmp_shape = attr['_input_shapes'][inputs[0]][0]
=======
            tmp_shape = attr['_input_shapes'][inputs[0]]
>>>>>>> 135c4b44
            input_shape = [tmp_shape[ii] for ii in (0, 3, 1, 2)]
            inputs[0] = _sym.transpose(inputs[0], axes=(0, 3, 1, 2))
            attr['data_format'] = "NCHW"
            flip_layout = True

        # Fix padding
        attr['padding'] = attr['padding'].decode("utf-8")

        if attr['padding'] == 'VALID':
            attr['padding'] = [0, 0]
        elif attr['padding'] == 'SAME':
            stride_h, stride_w = attr['strides']
            kernel_h, kernel_w = attr['kernel_shape']
            if attr['data_format'] == 'NHWC':
                in_h = input_shape[1]
                in_w = input_shape[2]
            else:
                in_h = input_shape[2]
                in_w = input_shape[3]

            pad_v = _get_pad_pair(in_h, kernel_h, stride_h)
            pad_h = _get_pad_pair(in_w, kernel_w, stride_w)

            attr['padding'] = [pad_v[0], pad_h[0], pad_v[1], pad_h[1]]
        else:
            msg = 'Value {} in attribute "padding" of operator Pooling is not valid.'
            raise tvm.error.OpAttributeUnimplemented(msg.format(attr['padding']))

        if name == "avg_pool":
            attr['count_include_pad'] = False

        out = AttrCvt(
            op_name=_dimension_picker(name),
            transforms={
                'kernel_shape':'pool_size',
                'data_format':'layout'},
            ignores=['ksize'],
            extras={'ceil_mode': False},
            custom_check=_dimension_constraint())(inputs, attr)

        if flip_layout:
            out = _sym.transpose(out, axes=(0, 2, 3, 1))

        return out
    return _impl

def _conv(opname):
    def _impl(inputs, attr, params):
        attr['data_format'] = attr['data_format'].decode("utf-8")
        flip_layout = False

        # NCHW Layout require weights transpose
        if attr['data_format'] == 'NCHW':
<<<<<<< HEAD
            tmp_shape = attr['_input_shapes'][inputs[1]][0]
            tmp_shape = [tmp_shape[ii] for ii in (3, 2, 0, 1)]
            inputs[1] = _sym.transpose(inputs[1], axes=(3, 2, 0, 1))
            attr['_input_shapes'][inputs[1]] = [tmp_shape]

        input_shape = attr['_input_shapes'][inputs[0]][0]
        weights_shape = attr['_input_shapes'][inputs[1]][0]

        if attr['_target_layout'] == "NCHW" and attr['data_format'] == "NHWC":
            input_shape = [input_shape[ii] for ii in (0, 3, 1, 2)]
            inputs[0] = _sym.transpose(inputs[0], axes=(0, 3, 1, 2))
            if opname == 'conv':
                weights_shape = [weights_shape[ii] for ii in (3, 2, 0, 1)]
                inputs[1] = _sym.transpose(inputs[1], axes=(3, 2, 0, 1))
            else:
                weights_shape = [weights_shape[ii] for ii in (2, 3, 0, 1)]
                inputs[1] = _sym.transpose(inputs[1], axes=(2, 3, 0, 1))

=======
            tmp_shape = attr['_input_shapes'][inputs[1]]
            tmp_shape = [tmp_shape[ii] for ii in (3, 2, 0, 1)]
            inputs[1] = _sym.transpose(inputs[1], axes=(3, 2, 0, 1))
            attr['_input_shapes'][inputs[1]] = tmp_shape

        input_shape = attr['_input_shapes'][inputs[0]]
        weights_shape = attr['_input_shapes'][inputs[1]]

        if attr['_target_layout'] == "NCHW" and attr['data_format'] == "NHWC":
            input_shape = [input_shape[ii] for ii in (0, 3, 1, 2)]
            inputs[0] = _sym.transpose(inputs[0], axes=(0, 3, 1, 2))
            if opname == 'conv':
                weights_shape = [weights_shape[ii] for ii in (3, 2, 0, 1)]
                inputs[1] = _sym.transpose(inputs[1], axes=(3, 2, 0, 1))
            else:
                weights_shape = [weights_shape[ii] for ii in (2, 3, 0, 1)]
                inputs[1] = _sym.transpose(inputs[1], axes=(2, 3, 0, 1))

>>>>>>> 135c4b44
            attr['data_format'] = "NCHW"
            attr['strides'] = [attr['strides'][ii] for ii in (0, 3, 1, 2)]
            flip_layout = True

        if attr['data_format'] == 'NHWC':
            kernel_h, kernel_w, _, depth_mult = weights_shape
            attr['kernel_shape'] = (weights_shape[0], weights_shape[1])
            if opname == 'conv':
                attr['channels'] = weights_shape[3]
            else:
                attr['channels'] = input_shape[3] * depth_mult

            if 'dilations' in attr:
<<<<<<< HEAD
                attr['dilations'] = (attr['dilations'][0], attr['dilations'][1])
=======
                attr['dilations'] = (attr['dilations'][1], attr['dilations'][2])
>>>>>>> 135c4b44
            attr['strides'] = (attr['strides'][1], attr['strides'][2])
        elif attr['data_format'] == 'NCHW':
            depth_mult, _, kernel_h, kernel_w = weights_shape
            attr['kernel_shape'] = (weights_shape[2], weights_shape[3])
            if opname == 'conv':
                attr['channels'] = weights_shape[0]
            else:
                attr['channels'] = input_shape[0] * depth_mult
                if attr['channels'] < 0:
                    attr['channels'] *= -1

            if 'dilations' in attr:
                attr['dilations'] = (attr['dilations'][2], attr['dilations'][3])
            attr['strides'] = (attr['strides'][2], attr['strides'][3])
        else:
            msg = 'Value {} in attribute "data_format" of operator Conv is not valid.'
            raise tvm.error.OpAttributeInvalid(msg.format(attr['data_format']))


        if opname == 'depthwise':
            attr['groups'] = attr['channels']

        # Fix padding
        attr['padding'] = attr['padding'].decode("utf-8")

        if attr['padding'] == 'VALID':
            attr['padding'] = [0, 0]
        elif attr['padding'] == 'SAME':
            stride_h, stride_w = attr['strides']
            kernel_h, kernel_w = attr['kernel_shape']
            if attr['data_format'] == 'NHWC':
                in_h = input_shape[1]
                in_w = input_shape[2]
            else:
                in_h = input_shape[2]
                in_w = input_shape[3]

            dilation_h = attr['dilations'][0]
            dilation_w = attr['dilations'][1]
            dilated_kernel_h = (kernel_h - 1) * dilation_h + 1
            dilated_kernel_w = (kernel_w - 1) * dilation_w + 1
            pad_v = _get_pad_pair(in_h, dilated_kernel_h, stride_h)
            pad_h = _get_pad_pair(in_w, dilated_kernel_w, stride_w)

            if attr['data_format'] == 'NHWC':
                inputs[0] = _sym.pad(data=inputs[0],
                                     pad_width=((0, 0),
                                                (pad_v[0], pad_v[1]),
                                                (pad_h[0], pad_h[1]),
                                                (0, 0)))
            else:
                inputs[0] = _sym.pad(data=inputs[0],
                                     pad_width=((0, 0),
                                                (0, 0),
                                                (pad_v[0], pad_v[1]),
                                                (pad_h[0], pad_h[1])))

            attr['padding'] = [0, 0]

        else:
            msg = 'Value {} in attribute "padding" of operator Conv is not valid.'
            raise tvm.error.OpAttributeInvalid(msg.format(attr['padding']))

        if 'kernel_layout' not in attr:
            if opname == 'conv':
                attr['kernel_layout'] = 'HWIO' if attr['data_format'] == 'NHWC' else 'OIHW'
            else:
                attr['kernel_layout'] = 'HWOI' if attr['data_format'] == 'NHWC' else 'OIHW'

        out = AttrCvt(
            op_name=_dimension_picker('conv'),
            transforms={
                'kernel_shape': 'kernel_size',
                'data_format': 'layout',
                'dilations': ('dilation', (0, 0)),
                'group': ('groups', 1)},
            extras={'use_bias': len(inputs) == 3},
            custom_check=_dimension_constraint())(inputs, attr)

        if flip_layout:
            out = _sym.transpose(out, axes=(0, 2, 3, 1))

        return out
    return _impl

def _decode_image():
    def _impl(inputs, attr, params):
        # Image decode wrapper: Expecting user to feed decoded input to next layer drop this layer.
        warnings.warn("DecodeJpeg: It's a pass through, "
                      "please handle preprocessing before input")
        return inputs[0]
    return _impl

def _cast():
    def _impl(inputs, attr, params):
        # Convert from tensorflow Dtype to str
        attr['DstT'] = attr['DstT'].name
        return AttrCvt(op_name='cast', transforms={'DstT': 'dtype'},
                       ignores=['SrcT', 'Truncate'])(inputs, attr)
    return _impl

def _expand_dims():
    def _impl(inputs, attr, params):
        dim_input = inputs.pop(1)
        axis = params[dim_input.list_output_names()[0]]
        params.pop(dim_input.list_output_names()[0])
        return _expand_dims_0d_aware(inputs[0], attr, axis=axis.asnumpy()[0])
    return _impl

def _resize_bilinear():
    def _impl(inputs, attr, params):
        attr['size'] = attr['_output_shapes'][0][1:3]
        inputs.pop(1)
        # NHWC
        attr['layout'] = 'NHWC'

        return AttrCvt(op_name="resize",
                       ignores=['Tdim'],
                       extras={'method': "BILINEAR"})(inputs, attr)
    return _impl

def _check_numerics():
    def _impl(inputs, attr, params):
        # Making a copy node assuming no need to verify
        return AttrCvt(op_name="copy", ignores=['message'])(inputs, attr)
    return _impl


def _matmul():
    def _impl(inputs, attr, params):
        channels = _infer_channels(inputs[1], params, not attr['transpose_b'])
        if attr['transpose_a']:
            inputs[0] = _sym.transpose(inputs[0], axes=(1, 0))
        if not attr['transpose_b']:
            inputs[1] = _sym.transpose(inputs[1], axes=(1, 0))
        return AttrCvt(op_name="dense",
                       extras={'use_bias': False, 'units': channels},
                       ignores=['transpose_a', 'transpose_b', 'T'])(inputs, attr)

    return _impl

def _undef():
    def _impl(inputs, attr, params):
        return _sym.__undef__()
    return _impl

def _identity():
    def _impl(inputs, attr, params):
        return inputs[0]
    return _impl

def _concatV2():
    def _impl(inputs, attr, params):
        pop_node = inputs.pop(len(inputs)-1)
        axis = params[pop_node.list_output_names()[0]]
        params.pop(pop_node.list_output_names()[0])
        return AttrCvt(
            op_name="concatenate", ignores=['T', 'N', 'Tidx'],
            extras={'axis': axis.asnumpy()[0]})(inputs, attr)
    return _impl

def _concat():
    def _impl(inputs, attr, params):
        pop_node = inputs.pop(0)
        axis = params[pop_node.list_output_names()[0]]
        params.pop(pop_node.list_output_names()[0])
        return AttrCvt(
            op_name="concatenate", ignores=['N'],
            extras={'axis': axis.asnumpy()[0]})(inputs, attr)
    return _impl

def _pack():
    def _impl(inputs, attr, params):
        axis = int(attr["axis"])
<<<<<<< HEAD
        inputs_reshaped = [_sym.expand_dims(i, axis=axis, num_newaxis=1) for i in inputs]
=======
        inputs_reshaped = [_expand_dims_0d_aware(i, attr, axis=axis, num_newaxis=1) for i in inputs]
>>>>>>> 135c4b44
        return _sym.concatenate(*inputs_reshaped, axis=axis, name=attr["_node_name"])

    return _impl

def _slice():
    def _impl(inputs, attr, params):
        begin = params.pop(inputs[1].list_output_names()[0]).asnumpy().tolist()
        size = params.pop(inputs[2].list_output_names()[0]).asnumpy().tolist()
        data_shape = attr['_input_shapes'][inputs[0]]
        data_dim = len(data_shape)
        end = size
        for i in range(data_dim):
            if size[i] == -1:
                end[i] = data_shape[i] - begin[i]
            else:
                end[i] += begin[i]
        return _sym.strided_slice(inputs[0], begin=begin, end=size)
    return _impl

def _reshape():
    def _impl(inputs, attr, params):
        try:
            pop_node = inputs[1]
            shape_arg = params.pop(pop_node.list_output_names()[0])
            inputs.pop(1)

            return AttrCvt(
                op_name="reshape",
                extras={'shape':tuple(shape_arg.asnumpy())},
                ignores=['Tshape'])(inputs, attr)
        except KeyError:
            # Shape operator is already pruned, hence
            # try to infer shape by precompute prune if possible.
            if all(in_node in params for in_node in inputs[1].list_input_names()):
                graph = _graph.create(_sym.Group(inputs[1]))
                params_pre = {k: params[k] for k in inputs[1].list_input_names()}
                params_new = build_module._run_graph(graph, params_pre)
                inputs.pop(1)
                return AttrCvt(
                    op_name="reshape",
                    extras={'shape':tuple(params_new[0].asnumpy().flatten())},
                    ignores=['Tshape'])(inputs, attr)
<<<<<<< HEAD
            else:
                raise RuntimeError("Reshape with dynamic shape input not supported yet.")
=======
            raise tvm.error.OpAttributeUnimplemented(
                'Attribute "dynamic shape" of operator Reshape is not supported.')
>>>>>>> 135c4b44
    return _impl

def _bias_add():
    def _impl(inputs, attr, params):
        return _sym.broadcast_add(inputs[0], inputs[1])
    return _impl

def _squeeze():
    def _impl(inputs, attr, params):
        return AttrCvt(
            op_name="squeeze",
            transforms={'squeeze_dims':'axis'},
            ignores=['T'])(inputs, attr)
    return _impl

def _fused_batch_norm():
    def _impl(inputs, attr, params):
        # Tensorflow: (data, gamma, beta, moving_mean, moving_variance)
        # NNVM:       (data, gamma, beta, moving_mean, moving_varience)
        axis = 3
        need_cast = False

        if 'data_format' in attr:
            attr['data_format'] = attr['data_format'].decode("utf-8")
            if attr['data_format'] == 'NCHW':
                axis = 1
        if 'U' in attr:
            need_cast = True
            inputs[0] = _sym.cast(inputs[0], dtype=attr['U'].name)

        out = AttrCvt(op_name='batch_norm',
                      transforms={'scale_after_normalization':'scale',
                                  'variance_epsilon':'epsilon'},
                      extras={'axis': axis},
                      ignores=['data_format', 'U'],
                      disables=['momentum'])(inputs, attr)

        if need_cast:
            out = _sym.cast(out, dtype=attr['T'].name)
        return out
    return _impl

def _batch_norm():
    def _impl(inputs, attr, params):
        # Rearrange inputs from
        # (data, moving_mean, moving_variance, beta, gamma)
        #     to
        # (data, gamma, beta, moving_mean, moving_var)
        new_inputs = [inputs[0], inputs[4], inputs[3], inputs[1], inputs[2]]

        axis = 3
        if 'data_format' in attr:
            attr['data_format'] = attr['data_format'].decode("utf-8")
            if attr['data_format'] == 'NCHW':
                axis = 1

        return AttrCvt(
            op_name='batch_norm',
            transforms={'scale_after_normalization':'scale', 'variance_epsilon':'epsilon'},
            extras={'axis': axis},
            ignores=['data_format'],
            disables=['momentum'])(new_inputs, attr)
    return _impl

def _relu6():
    def _impl(inputs, attr, params):
        return _sym.clip(inputs[0], a_min=0, a_max=6, name=attr['_node_name'])
    return _impl

def _shape():
    def _impl(inputs, attr, params):
<<<<<<< HEAD
        return np.array(attr['_input_shapes'][inputs[0]][0], dtype='int32')
=======
        return np.array(attr['_input_shapes'][inputs[0]], dtype='int32')
>>>>>>> 135c4b44
    return _impl

def _fill():
    def _impl(inputs, attr, params):
        fill_arg = params.pop(inputs.pop(1).list_output_names()[0])
        new_inputs = []
        return AttrCvt(
            op_name='full',
            extras={'shape':inputs[0],
                    'fill_value':fill_arg.asnumpy()[0], 'dtype':attr['T'].name},
            ignores=['index_type', 'T'])(new_inputs, attr)
    return _impl

def _lrn():
    def _impl(inputs, attr, params):
        attr_new = {}
        depth_radius = attr.get('depth_radius', 5)
        size = (depth_radius * 2) + 1
        attr_new['axis'] = 3 # Fix axis, NHWC format
        attr_new['size'] = size
        attr_new['bias'] = attr.get('bias', 1)
        attr_new['alpha'] = attr.get('alpha', 1) * size
        attr_new['beta'] = attr.get('beta', 0.5)
        return AttrCvt(op_name='lrn')(inputs, attr_new)
    return _impl

def _sum():
    def _impl(inputs, attr, params):
        axis = params.pop(inputs[1].list_output_names()[0]).asnumpy()
        # convert to tuple for preventing invalid parameter format error
        axis = tuple(axis)
        return AttrCvt(
            op_name='sum',
            extras={'axis': axis},
            transforms={'keep_dims':'keepdims'},
            ignores=['name', 'Tidx'])(inputs[0], attr)
    return _impl

def _square():
    def _impl(inputs, attr, params):
        return _sym.elemwise_mul(inputs[0], inputs[0])
    return _impl

def _gather_v2():
    "Tensorflow now support only gatherv2"
    def _impl(inputs, attr, params):
        axis = params[inputs.pop(2).list_output_names()[0]].asnumpy()[0]
        new_input = []
        new_input.append(inputs.pop(0))
        new_input.append(inputs.pop(0))
        return AttrCvt(
            op_name="take",
            extras={'axis':axis},
            ignores=['Tindices', 'Tparams', 'validate_indices', \
                     'Taxis', '_class'])(new_input, attr)
    return _impl

def _infer_out_shapes(inputs, params):
    """A method to get the output shape of an intermediate node in the NNVM graph."""
    g = _graph.create(inputs)
    shape_dict = {k: v.shape for k, v in params.items()}
    _, out_shapes = graph_util.infer_shape(g, **shape_dict)
    return out_shapes

def _stridedSlice():
    def _impl(inputs, attr, params):
        """Strided Slice.
        Operator description: https://www.tensorflow.org/api_docs/python/tf/strided_slice
        Tensorflow mask validation: https://github.com/tensorflow/tensorflow/blob/master/
        tensorflow/core/util/strided_slice_op.cc#L147-L368
        """
        begin = params.pop(inputs[1].list_output_names()[0]).asnumpy().tolist()
        end = params.pop(inputs[2].list_output_names()[0]).asnumpy().tolist()
        stride = params.pop(inputs[3].list_output_names()[0]).asnumpy().tolist()
        begin_mask = int(attr.get('begin_mask', 0))
        end_mask = int(attr.get('end_mask', 0))
        ellipsis_mask = int(attr.get('ellipsis_mask', 0))
        new_axis_mask = int(attr.get('new_axis_mask', 0))
        shrink_axis_mask = int(attr.get('shrink_axis_mask', 0))
        data_shape = attr['_input_shapes'][inputs[0]]
        data_dim = len(data_shape)
        stride_dim = len(stride)

        def _transform_mask(stride_dim, ellipsis_mask):
            """Handle mask inputs to create new begin, end, stride and output shape"""
            m_begin = [0] * data_dim
            m_end = [0] * data_dim
            m_stride = [0] * data_dim
            fshape_indices = []
            #Count new axis after ellipsis_mask, consider while applying ellipsis_mask.
            ellipsis_seen = False
            new_axes_after_ellipsis = 0
            for i in range(stride_dim):
                mask = 1 << i
                if ellipsis_seen and (mask & new_axis_mask) != 0:
                    new_axes_after_ellipsis += 1
                if (mask & ellipsis_mask) != 0:
                    ellipsis_seen = True
            if not ellipsis_seen:
                #Used later for extending the stride attributes in the below loop.
                ellipsis_mask |= (1 << stride_dim)
                stride_dim += 1
            final_index = 0
            for index in range(stride_dim):
                mask = 1 << index
                if mask & ellipsis_mask:
                    #Identify the end index for applying ellipsis_mask
                    to_index = min(((data_dim - (stride_dim-index)) + 1 \
                                     + new_axes_after_ellipsis), data_dim)
                    for i in range(final_index, to_index):
                        m_begin[final_index] = 0
                        m_end[final_index] = data_shape[final_index]
                        m_stride[final_index] = 1
                        fshape_indices.append(final_index)
                        final_index += 1
                elif mask &new_axis_mask:
                    fshape_indices.append(-1)
                elif not mask & new_axis_mask:
                    if final_index == len(m_begin):
                        break
                    if mask & begin_mask:
                        m_begin[final_index] = data_shape[final_index] \
                                                     if stride[index] < 0 else 0
                    elif begin[index]:
                        m_begin[final_index] = begin[index]
                    if mask & end_mask:
                        m_end[final_index] = 0 if stride[index] < 0 \
                                                 else data_shape[final_index]
                    elif end[index]:
                        m_end[final_index] = end[index]
                    m_stride[final_index] = stride[index]
                    if mask & shrink_axis_mask:
                        #Tensorflow make axis with shrink_axis_mask as dimension 1
                        m_begin[final_index] = data_shape[final_index] + begin[index] \
                                                 if begin[index] < 0 else begin[index]
                        m_end[final_index] = begin[index] + 1
                        m_stride[final_index] = 1
                        fshape_indices.append(-2)
                    else:
                        fshape_indices.append(final_index)

                    final_index += 1
            return m_begin, m_end, m_stride, fshape_indices

        fshape_indices = None
        if begin_mask or end_mask or ellipsis_mask or new_axis_mask or shrink_axis_mask:
            begin, end, stride, fshape_indices = _transform_mask(stride_dim, ellipsis_mask)
        out = _sym.strided_slice(inputs[0], begin=begin, end=end, stride=stride)
        out_shape = _infer_out_shapes(out, params)[0]
        if not fshape_indices:
            fshape_indices = range(len(out_shape))

        #Create final output shape.
        final_output = []
        for gather_index in fshape_indices:
            if gather_index == -1:
                final_output.append(1)
            elif gather_index == -2:
                pass
            else:
                final_output.append(out_shape[gather_index])
<<<<<<< HEAD
=======
        # Prevent 0-dim tensors which are not accepted by nnvm
        if not final_output:
            final_output.append(1)
>>>>>>> 135c4b44
        return _sym.reshape(out, shape=tuple(final_output))
    return _impl

def _LSTMBlockCell():
    def _impl(inputs, in_state_c, in_state_h, attr, params):
        """LSTM Block cell.
        Calculations are described in: https://github.com/tensorflow/tensorflow/blob/
        r1.8/tensorflow/contrib/rnn/python/ops/lstm_ops.py#L41-L114

        Parameters
        ----------
        inputs : nnvm.Symbol
            Input data
        in_state_c: list of nnvm.Symbol
            Cell state input values for all the layers
        in_state_h: list of nnvm.Symbol
            Hidden state input values for all the layers
        attrs : dict
            Dict of operator attributes
        params : dict
            List of pretrained weights and bias

        Returns
        -------
        sym : nnvm.Symbol
            Converted nnvm Symbol
        output: nnvm.Symbol
            Output state value.
        """
        in_data = inputs[0]
        in_weight = inputs[3]
        in_bias = inputs[7]
        forget_bias = attr.pop('forget_bias')
        input_shape = attr['_input_shapes'][inputs[0]]
        weight_shape = attr['_input_shapes'][inputs[3]]
        batch_size, input_size = input_shape[0], input_shape[1]
        num_hidden_layers = weight_shape[1]
        num_hidden = num_hidden_layers // 4

        in_data = _sym.reshape(in_data,
                               shape=(batch_size, input_size))
        ixh = _sym.concatenate(*[in_data, in_state_h], axis=1)
        in_weight = _sym.transpose(in_weight)
        gates = _sym.dense(ixh, in_weight, in_bias, use_bias=True,
                           units=num_hidden_layers)
        gate_list = _sym.split(gates, indices_or_sections=4, axis=1)
        in_gate = _sym.sigmoid(gate_list[0])
        in_transform = _sym.tanh(gate_list[1])
        forget_gate = _sym.sigmoid(gate_list[2])
        forget_gate = forget_gate + forget_bias
        out_gate = _sym.sigmoid(gate_list[3])
        next_c = _sym.broadcast_add(_sym.broadcast_mul(forget_gate, in_state_c),
                                    _sym.broadcast_mul(in_gate, in_transform))
        next_h = out_gate * _sym.tanh(next_c)
        out_state = _sym.concatenate(*[next_c, next_h])
        out_state = _sym.reshape(out_state,
                                 shape=(2, batch_size, num_hidden))
        return next_h, out_state
    return _impl


def _pad(name):
    def _impl(inputs, attr, params):
        padlist_key = inputs[1].list_output_names()[0]
        if padlist_key in params:
            padlist = params.pop(padlist_key).asnumpy()
        else:
            raise tvm.error.OpAttributeRequired(
                'Required attribute "{}" not found in operator Pad.'.format(padlist_key))
        paddings = tuple([tuple(l) for l in padlist])
        attr['pad_width'] = paddings
        attr['pad_value'] = 0
        new_inputs = [inputs[0]]
        if name == 'PadV2':
            constant_values = params.pop(inputs[2].list_output_names()[0]).asnumpy()
            attr['pad_value'] = constant_values[0]
        return AttrCvt(
            op_name='pad',
            ignores=['Tpaddings'],)(new_inputs, attr)
    return _impl


def _transpose():
    def _impl(inputs, attr, params):
        # If perm is not specified, axes is left empty,
        # otherwise its value is get from params
        param_name = inputs[1].list_output_names()[0]
        axes = params.get(param_name, tvm.nd.array([])).asnumpy()
        return _sym.transpose(inputs[0], axes=tuple(axes))
    return _impl

def _rank():
    def _impl(inputs, attr, params):
<<<<<<< HEAD
        input_shapes = attr['_input_shapes'][inputs[0]]
        assert len(inputs) == 1

        name = attr["_node_name"]
        params[name] = tvm.nd.array([len(input_shapes[0])])
=======
        input_shape = attr['_input_shapes'][inputs[0]]

        name = attr["_node_name"]
        params[name] = tvm.nd.array([len(input_shape)])
>>>>>>> 135c4b44
        return _sym.Variable(name=name, shape=params[name].shape)
    return _impl

def _range():
    def _impl(inputs, attr, params):
        start = params.pop(inputs[0].list_output_names()[0]).asnumpy()[0]
        limit = params.pop(inputs[1].list_output_names()[0]).asnumpy()[0]
        delta = params.pop(inputs[2].list_output_names()[0]).asnumpy()[0]

        name = attr["_node_name"]
        params[name] = tvm.nd.array([start, limit, delta])
        return _sym.Variable(name=name, shape=params[name].shape)
    return _impl

def _elu():
    def _impl(inputs, attr, params):
        alpha = 1.0
        return -alpha * _sym.relu(1 - _sym.exp(inputs[0])) + _sym.relu(inputs[0])
    return _impl

def _selu():
    def _impl(inputs, attr, params):
        alpha = 1.6732632423543772848170429916717
        gamma = 1.0507009873554804934193349852946
        return gamma * (-alpha * _sym.relu(1 - _sym.exp(inputs[0])) + _sym.relu(inputs[0]))
    return _impl

def _mean():
    def _impl(inputs, attr, params):
        axis = params.pop(inputs[1].list_output_names()[0])
        return AttrCvt(op_name="mean", ignores=['Tdim', 'Tidx'],
                       transforms={'keep_dims': 'keepdims'},
                       extras={'axis': tuple(axis.asnumpy())})(inputs[0], attr)
    return _impl

def _broadcast(name):
    def _impl(inputs, attr, params):
        op_name = _math_name_picker(name)(attr)
        return AttrCvt(
            op_name=op_name,
            ignores=['name', 'Tidx']
        )(inputs, attr)
    return _impl

<<<<<<< HEAD
=======
def _split(has_size_vector):
    # TF documentation https://www.tensorflow.org/api_docs/python/tf/split
    def _impl(inputs, attr, params):
        try:
            # order and number of inputs are different:
            # if has_size_vector:
            #     https://www.tensorflow.org/api_docs/cc/class/tensorflow/ops/split-v
            # else:
            #     https://www.tensorflow.org/api_docs/cc/class/tensorflow/ops/split

            # in addition, `axis` and `num_or_size_splits` can be tensors in TensorFlow,
            # we can only support constants
            if has_size_vector:
                input_node_index = 0
                input_axis_index = 2
                size_splits_input_name = inputs[1].list_output_names()[0]
                size_splits = params[size_splits_input_name].asnumpy()
                section_beginnings = np.cumsum(size_splits)[:-1]
                indices_or_sections = tuple(section_beginnings)
            else:
                input_node_index = 1
                input_axis_index = 0
                indices_or_sections = attr['num_split']
            input_node = inputs[input_node_index]
            axis_input_name = inputs[input_axis_index].list_output_names()[0]
            axis_input_value = params[axis_input_name].asnumpy()[0]
        except (IndexError, KeyError):
            raise TypeError( \
                "Unsupported argument for split: `axis` and `num_or_size_splits` " \
                "should be constants")
        return _sym.split(input_node,
                          indices_or_sections=indices_or_sections,
                          axis=axis_input_value)
    return _impl

def _unpack():
    def _impl(inputs, attr, params):
        input_node = inputs[0]
        axis = attr['axis']
        input_shape = attr['_input_shapes'][input_node]
        axis_length = input_shape[axis]
        if axis_length < 0:
            raise TypeError("Unstack with unknown axis length")
        splitted = _sym.split(input_node,
                              indices_or_sections=axis_length,
                              axis=axis,
                              name=attr.get('_node_name', 'unstack'))

        return _sym.Group([_sym.squeeze(split_item, axis=axis) for split_item in splitted])
    return _impl

def _expand_dims_0d_aware(data, attr, axis, num_newaxis=1):
    if data in attr['_input_0d_mismatch']:
        return data if num_newaxis == 1 else \
            _sym.expand_dims(data, axis=axis, num_newaxis=num_newaxis-1)

    return _sym.expand_dims(data, axis=axis, num_newaxis=num_newaxis)

def _logical(name):
    def _impl(inputs, attr, params):
        return AttrCvt(op_name=name)(inputs, attr)
    return _impl

>>>>>>> 135c4b44
# compatible operators that do NOT require any conversion.
_identity_list = []

# _convert_map defines maps of name to converter functor(callable)
# for 1 to 1 mapping, use Renamer if nothing but name is different
# use AttrCvt if attributes need to be converted
# for 1 to N mapping(composed), use custom callable functions
# for N to 1 mapping, currently not supported(?)
_convert_map = {
    'ArgMax'                            : _argx(_sym.argmax, 'argmax'),
    'ArgMin'                            : _argx(_sym.argmin, 'argmin'),
    'AvgPool'                           : _pooling('avg_pool'),
    'BatchNormWithGlobalNormalization'  : _batch_norm(),
    'BiasAdd'                           : _bias_add(),
    'Cast'                              : _cast(),
    'Ceil'                              : AttrCvt('ceil'),
    'CheckNumerics'                     : _check_numerics(),
    'Concat'                            : _concat(),
    'ConcatV2'                          : _concatV2(),
    'Conv2D'                            : _conv('conv'),
    'DecodeJpeg'                        : _decode_image(),
    'Elu'                               : _elu(),
    'ExpandDims'                        : _expand_dims(),
    'Floor'                             : AttrCvt('floor'),
    'Identity'                          : _identity(),
    'MatMul'                            : _matmul(),
    'MaxPool'                           : _pooling('max_pool'),
    'Add'                               : _elemwise('add'),
    'Sub'                               : _elemwise('sub'),
    'Mul'                               : _elemwise('mul'),
    'RealDiv'                           : _elemwise('div'),
    'Maximum'                           : _elemwise('max'),
    'Minimum'                           : _elemwise('min'),
    'Sum'                               : _sum(),
    'Square'                            : _square(),
    'Pack'                              : _pack(),
<<<<<<< HEAD
=======
    'Slice'                             : _slice(),
>>>>>>> 135c4b44
    'LeakyRelu'                         : AttrCvt('leaky_relu'),
    'Relu'                              : AttrCvt('relu'),
    'Reshape'                           : _reshape(),
    'ResizeBilinear'                    : _resize_bilinear(),
    'Selu'                              : _selu(),
    'Softmax'                           : AttrCvt('softmax', {'axis': ('axis', 1)}),
    'Rsqrt'                             : _rsqrt(),
    'Squeeze'                           : _squeeze(),
    'FusedBatchNorm'                    : _fused_batch_norm(),
    'FusedBatchNormV2'                  : _fused_batch_norm(),
    'Relu6'                             : _relu6(),
    'DepthwiseConv2dNative'             : _conv('depthwise'),
    'Shape'                             : _shape(),
    'Sigmoid'                           : AttrCvt('sigmoid'),
    'Fill'                              : _fill(),
    'GatherV2'                          : _gather_v2(),
    'StridedSlice'                      : _stridedSlice(),
    'LRN'                               : _lrn(),
    'Pad'                               : _pad('Pad'),
    'PadV2'                             : _pad('PadV2'),
    'Range'                             : _range(),
    'Rank'                              : _rank(),
    'Transpose'                         : _transpose(),
    'Tanh'                              : AttrCvt('tanh'),
    'Mean'                              : _mean(),
<<<<<<< HEAD
=======
    'LogicalAnd'                        : _logical('logical_and'),
    'LogicalOr'                         : _logical('logical_or'),
    'LogicalNot'                        : _logical('logical_not'),
>>>>>>> 135c4b44
    'Less'                              : _broadcast('less'),
    'Greater'                           : _broadcast('greater'),
    'LessEqual'                         : _broadcast('less_equal'),
    'GreaterEqual'                      : _broadcast('greater_equal'),
    'Equal'                             : _broadcast('equal'),
    'NotEqual'                          : _broadcast('not_equal'),
<<<<<<< HEAD
=======
    'Split'                             : _split(False),
    'SplitV'                            : _split(True),
    'Unpack'                            : _unpack(),
>>>>>>> 135c4b44
}

# _convert_map_rnn defines maps of rnn operator name to
# converter functor(callable) for 1 to 1 mapping.
_convert_map_rnn = {
    'LSTMBlockCell'                     : _LSTMBlockCell(),
}

class RecurrentNetworks(object):
    """Recurrent network layer handlers.

    Handle Layer operations.
    ToDo: Operators like RNN/GRU layer concepts also can be handled here

    Parameters
    ----------
    nodes : list
        list of graph nodes used for tensorflow parsing.

    out_rnn : list
        List of RecurrentNetwork outputs. This output will be appended to the
        'head' nodes of the graph.

    graph : tensorflow graph definition object
        The loaded tensorflow GraphDef

    convert_map : dict
        Dict of name : callable, where name is the op's name that
        require conversion to nnvm, callable are functions which
        take attrs and return (new_op_name, new_attrs)
    """
    def __init__(self, nodes, out_rnn, graph, convert_map):
        self._graph = graph
        self._convert_map = convert_map
        self._nodes = nodes
        self._out_rnn = out_rnn
        self._cur_lstm_layer = 0
        self._layer_name_list = []
        self._recurrent_ops_layer_map = {
            'LSTMBlockCell'               : self._LSTMBlockCellLayer(),
        }

    def _LSTMBlockCellLayer(self):
        """LSTMBlockCell layer handler.

        Parameters
        ----------
        op_name : str
            Operator name, eg:LSTMBlockCell

        layer_name : str list
            Layer name is used for creating the state input placeholder.

        inputs : nnvm.Symbol
            Input data

        attrs : dict
            Dict of operator attributes

        params : dict
            List of pretrained weights and bias

        num_layers : int
            Total number of LSTM layer presented in the graph

        Returns
        -------
        sym : nnvm.sym.Symbol
            The returned nnvm symbol
        """
        def _impl(op_name, layer_name, inputs, attrs, params, num_layers):
            in_state_c_name = layer_name+'_c'
            in_state_h_name = layer_name+'_h'

            def _init_state(num_layers, batch_size, num_hidden):
                """Create the initial states for the first layer in the graph."""
                in_state_c = _sym.Variable(in_state_c_name,
                                           shape=(num_layers, batch_size, num_hidden))
                in_state_h = _sym.Variable(in_state_h_name,
                                           shape=(num_layers, batch_size, num_hidden))
                return in_state_c, in_state_h

            def _get_cur_input_state(in_state_c, in_state_h, num_layers,
                                     layer, batch_size, num_hidden):
                """Select the appropriate states for the current layer"""
                in_state_c_tup = _sym.split(in_state_c,
                                            indices_or_sections=num_layers, axis=0)
                in_state_h_tup = _sym.split(in_state_h,
                                            indices_or_sections=num_layers, axis=0)
                cur_in_state_c = _sym.reshape(in_state_c_tup[layer],
                                              shape=(batch_size, num_hidden))
                cur_in_state_h = _sym.reshape(in_state_h_tup[layer],
                                              shape=(batch_size, num_hidden))
                return cur_in_state_c, cur_in_state_h

            def _LSTMBlockCellWrapper(inputs, attr, params,
                                      num_layers, layer):
                """LSTM cell warapper to prepare the inputs"""
                input_shape = attr['_input_shapes'][inputs[0]]
                weight_shape = attr['_input_shapes'][inputs[3]]
                batch_size = input_shape[0]
                num_hidden = weight_shape[1] // 4

                if layer == 0:
                    #Create initial states placeholder in case of first layer
                    in_state_c, in_state_h = _init_state(num_layers,
                                                         batch_size, num_hidden)
                else:
                    in_state_c = self._nodes[in_state_c_name]
                    in_state_h = self._nodes[in_state_h_name]

                cur_in_state_c, cur_in_state_h = _get_cur_input_state( \
                                                    in_state_c, in_state_h,
                                                    num_layers, layer,
                                                    batch_size, num_hidden)
                output, out_state = self._convert_map[op_name](inputs, cur_in_state_c,
                                                               cur_in_state_h,
                                                               attr, params)
                return output, out_state, in_state_c, in_state_h

            sym, cur_out_state, in_state_c, in_state_h = \
                    _LSTMBlockCellWrapper(inputs, attrs, params,
                                          num_layers, self._cur_lstm_layer)
            self._nodes[in_state_c_name] = in_state_c
            self._nodes[in_state_h_name] = in_state_h
            cur_out_state = _sym.expand_dims(cur_out_state, axis=0, num_newaxis=1)
            self._out_rnn.append(cur_out_state)
            self._cur_lstm_layer += 1
            return sym
        return _impl

    def process_op(self, op_name, inputs, attrs, params):
        """Process recurrent layer operators.

        List '_recurrent_ops_layer_map' map each Layer based operators with its
        layer handlers. Total number of layers are calculated to form the input
        data shapes.

        Parameters
        ----------
        op_name : str
            Operator name, such as LSTMBlockCell

        inputs : nnvm.Symbol
            Input data

        attrs : dict
            Dict of operator attributes

        params : dict
            List of pretrained weights and bias

        Returns
        -------
        sym : nnvm.sym.Symbol
            The returned nnvm symbol
        """
        def _get_abs_layer_name(node):
            """Identify the layer name is already handled. Return the absolute name
            """
            if not self._layer_name_list:
                self._layer_name_list.append(node.name)
                return node.name

            for _name in self._layer_name_list:
                if _name in node.name:
                    abs_name = _name
                else:
                    self._layer_name_list.append(node.name)
                    abs_name = node.name
            return abs_name

        #Find number of layers of this same operator node in the graph
        #and also read the inputs name for the current op.
        num_layers = 0
        for _, node in enumerate(self._graph.node):
            if node.op == op_name:
                layer_name = _get_abs_layer_name(node)
                num_layers += 1

        sym = self._recurrent_ops_layer_map[op_name](op_name, layer_name, inputs, attrs,
                                                     params, num_layers)
        return sym

class GraphProto(object):
    """ A helper class for handling nnvm graph copying from Tensorflow GraphDef.
    Definition:
        https://github.com/tensorflow/tensorflow/blob/master/tensorflow/core/framework/graph.proto
    """
    def __init__(self):
        self._nodes = {}
        self._params = {}
        self._output_shapes = {}
        self._num_param = 0
        self._num_rnn_layer = False
        self._outputs_are_0d = {}
        self._input_shapes = {}

    def from_tensorflow(self, graph, layout="NHWC", shape=None, outputs=None):
        """Construct nnvm nodes from tensorflow  graph definition - GraphDef.

        Follow the tensorflow graph definition to parse and convert it to NNVM.
        Some of the assumptions listed below.

            -> All Placeholders are considered as graph input.
            -> All Const nodes are params.
            -> Last node is assumed as graph output.
            -> _output_shapes : Graph should be frozen with add_shapes=True.
                                Or user can pass input shape dictionaly optionally.
            -> DecodeJpeg, ResizeBilinear: These are dummy operators.
                                           Hence user should handle preprocessing outside.
            -> CheckNumerics: No implementation as of now for this.
                              Just copies input to output.

        Parameters
        ----------
        graph : tensorflow graph definition object
            The loaded tensorflow GraphDef

        layout : target layout to be used (Optional)
            NCHW only supported now to enable NHWC models on GPU.

        shape : Dictionary of input dimensions (Optional)
            Graph level input shape dictionary.

        Returns
        -------
        sym : nnvm.sym.Symbol
            The returned nnvm symbol
        params : dict
            A dict of name: tvm.nd.array pairs, used as pretrained weights
        """

        try:
            from tensorflow.python.framework import tensor_util
        except ImportError as e:
            raise ImportError(
                "Unable to import tensorflow which is required {}".format(e))

        missing_operators = self._parse_import_prerequisites(graph)

        if missing_operators:
            msg = 'The following operators are not supported in frontend TensorFlow: {}'
            ops = str(list(missing_operators)).strip('[,]')
            raise tvm.error.OpNotImplemented(msg.format(ops))

<<<<<<< HEAD
=======
        for node in graph.node:
            if node.op == 'Placeholder':
                if shape and node.name in shape:
                    self._input_shapes[node.name] = list(shape[node.name])
                    continue
                self._input_shapes[node.name] = \
                    tensor_util.TensorShapeProtoToList(node.attr['shape'].shape)
                for idx, dim in enumerate(self._input_shapes[node.name]):
                    if dim < 0:
                        self._input_shapes[node.name][idx] = 1
                        warnings.warn("Use 1 instead of -1 in shape of operator %s."
                                      % node.name)

            # Ignore user's input shape for Non placeholder
            elif node.op == 'Const':
                tensor_value = node.attr['value'].tensor
                self._input_shapes[node.name] = \
                    tensor_util.TensorShapeProtoToList(tensor_value.tensor_shape)
                if shape and node.name in shape:
                    warnings.warn("Ignore the passed shape. "
                                  "Shape in graphdef will be used for operator %s." % node.name)

>>>>>>> 135c4b44
        final_op = None
        # Parse the nodes to re-create TF graph using Symbol API of NNVM
        for node in graph.node:
            # Tensorflow doesn't have separate list for params extraction.
            # Operator name 'Const' is treated as a parameter to build NNVM params dict.

            input_shapes = {}
<<<<<<< HEAD
=======
            input_0d_mismatch = set()
>>>>>>> 135c4b44
            attr = self._parse_attr(node.attr)

            #  Variable converted to Const will not have only value attr
            if 'value' in attr and node.op == 'Const':
                self._output_shapes[node.name] = [self._input_shapes[node.name]]
            elif shape and node.name in shape:
                # Give priority to user argument.
                self._output_shapes[node.name] = [shape[node.name]]
            elif node.op == 'Placeholder':
                self._output_shapes[node.name] = [self._input_shapes[node.name]]
            elif '_output_shapes' in attr:
                self._output_shapes[node.name] = \
<<<<<<< HEAD
                    [tensor_util.TensorShapeProtoToList(shape) \
                    for shape in attr['_output_shapes']]
            elif shape:
                # Keep the list indexable to avoid key error.
                # Actual value will be filled after node creation.
                self._output_shapes[node.name] = [None]
=======
                    [tensor_util.TensorShapeProtoToList(tshape) \
                    for tshape in attr['_output_shapes']]
>>>>>>> 135c4b44
            else:
                # Keep the list indexable to avoid key error.
                # Actual value will be filled after node creation.
                # Will infer shapes if the graph is not frozen with add_shapes=True
                self._output_shapes[node.name] = [None]

            self._outputs_are_0d[node.name] = [ \
                not tshape if isinstance(tshape, list) else False \
                for tshape in self._output_shapes[node.name]]

            if node.op == "Placeholder":
                self._nodes[node.name] = _sym.Variable(name=node.name,
                                                       shape=self._input_shapes[node.name])

            elif node.op == "Const":
                # All Const nodes are Param nodes, lets parse
                self._num_param += 1
                for key, value in node.attr.items():
                    self._parse_param(key, value, node.name)
                if node.name not in self._nodes:
                    raise NotImplementedError( \
                        "Const {} couldn't be converted to Param.".format(node.name))

                attr = self._parse_attr(node.attr)

            else:
                # Pass the parsed shapes instead
                attr["_output_shapes"] = output_shapes = self._output_shapes[node.name]

                # Pass the node name too in attr
                attr["_node_name"] = node.name

                # Pass the target layout
                attr["_target_layout"] = layout
<<<<<<< HEAD

                #ToDo: Some of the tensorflow operators internaly maintain
                #execution layers and its output name will the layer number along with
                #graph node name.eg: Node name:- 'Model/RNN/cell_0/RnnCell', but the
                #output name will be 'Model/RNN/cell_0/RnnCell:0'. In this case,
                #the digit has to be ignored.
                if ":" in node.input[0]:
                    in_name, _ = node.input[0].split(':')
                    node.input[0] = in_name
=======
>>>>>>> 135c4b44

                # Fill shapes for all inputs in a list
                inputs = []
                for i in node.input:
<<<<<<< HEAD
                    if i in self._nodes:
                        inputs.append(self._nodes[i])
                        input_shapes[self._nodes[i]] = self._output_shapes[i]
                attr['_input_shapes'] = input_shapes
=======
                    # Some TensorFlow operators internally maintain execution layers
                    # and their output name includes the layer number along with
                    # graph node name. E.g. the node name is 'Model/RNN/cell_0/RnnCell', but the
                    # output tensor name is 'Model/RNN/cell_0/RnnCell:0'. In this case,
                    # the number has to be ignored for single-output nodes.
                    # On the other hand, for multi-output nodes the number is the output index,
                    # and the lack of the number implies 0.
                    tensor_name = i.split(':')
                    node_name = tensor_name[0]
                    if node_name in self._nodes:
                        in_sym = self._nodes[node_name]
                        if len(in_sym.list_output_names()) > 1:
                            tensor_slot = int(tensor_name[1]) if len(tensor_name) > 1 else 0
                            in_sym = in_sym[tensor_slot]
                            input_shape = self._output_shapes[node_name][tensor_slot]
                        else:
                            tensor_slot = 0
                            input_shape = self._output_shapes[node_name][0]
                        inputs.append(in_sym)
                        input_shapes[in_sym] = input_shape
                        # This means the node is 1d in NNVM and 0d in TF.
                        # See `_expand_dims_0d_aware`.
                        if self._outputs_are_0d[node_name][tensor_slot] and input_shape:
                            input_0d_mismatch.add(in_sym)
                attr['_input_shapes'] = input_shapes
                attr['_input_0d_mismatch'] = input_0d_mismatch
>>>>>>> 135c4b44

                inputs = self._fix_extranodes(node.op, attr, inputs)
                op = self._convert_operator(node.op, inputs, attr, graph)

<<<<<<< HEAD
                # Check is op is converted to param
=======
                # Check if op is converted to param
>>>>>>> 135c4b44
                if isinstance(op, np.ndarray):
                    self._params[node.name] = tvm.nd.array(op)
                    op = _sym.Variable(name=node.name,
                                       shape=self._params[node.name].shape)

                # Assuming only one output.
                self._nodes[node.name] = op
                final_op = op

<<<<<<< HEAD
            # Infer shapes if passed explicitely
            node_output = self._nodes[node.name]
            if shape:
=======
                # Infer shapes even without specifying "add_shapes=True"
                if output_shapes == [None]:
                    g = _graph.create(final_op)
                    self._output_shapes[node.name] = \
                        list(graph_util.infer_shape(g, **self._input_shapes))[-1]

                if self._output_shapes[node.name] and shape and node.name in shape:
                    assert self._output_shapes[node.name] == list(shape[node.name])

            # Infer shapes if passed explicitely
            node_output = self._nodes[node.name]
            if shape and (not self._output_shapes[node.name][0]
                          or -1 in self._output_shapes[node.name][0]):
>>>>>>> 135c4b44
                g = _graph.create(node_output)
                shape_dict = {k: v.shape for k, v in self._params.items()}
                shape_dict.update(shape)
                _, out_shapes = graph_util.infer_shape(g, **shape_dict)
                self._output_shapes[node.name] = out_shapes

        out = []
        if outputs is None:
            out.append(final_op)
        else:
<<<<<<< HEAD
            out = [self._nodes[out_name] for out_name in outputs]
=======
            for out_name in outputs:
                if ":" in out_name:
                    out_name, out_num = out_name.split(":")
                    out_num = int(out_num)
                    out.append(self._nodes[out_name][out_num])
                else:
                    out.append(self._nodes[out_name])
>>>>>>> 135c4b44

        #Add the RNN outputs also with 'head' nodes of the nnvm graph
        if self._num_rnn_layer:
            out_rnn = _sym.concatenate(*self._out_rnn, axis=0)
            out.append(out_rnn)

        if isinstance(out, list):
            out = _sym.Group(out) if len(out) > 1 else out[0]

        return out, self._params

    def _parse_import_prerequisites(self, graph):
        """ Calculate the named preconditions from TensorFlow `graph`.
            Return prerequisites for parsing:
            a. Set of operator names which don't have their mapping in TVM, i.e.
                which are not supported
        """
        missing_operators = set()
        for node in graph.node:
            if node.op == "Placeholder":
                pass
            elif node.op == "Const":
                pass
            else:
                if any([node.op in t for t in [_identity_list, _convert_map, _convert_map_rnn]]):
                    pass
                else:
                    missing_operators.add(node.op)

        return missing_operators

    def _parse_param(self, key, value, name):
        try:
            from tensorflow.python.framework import tensor_util
        except ImportError as e:
            raise ImportError(
                "Unable to import tensorflow which is required {}".format(e))

        if key == 'value':
            np_array = tensor_util.MakeNdarray(value.tensor)

            if np_array.dtype == np.dtype(object):
                # Object types are generally tensorflow DT_STRING (DecodeJpeg op).
                # Just leave it as placeholder.
                self._nodes[name] = _sym.Variable(name=name)
                return

            array_ndim = len(np_array.shape)
            if array_ndim == 0:
                new_array = np.empty([1], dtype=np_array.dtype)
                new_array[0] = np_array
                self._params[name] = tvm.nd.array(new_array)
            else:
                self._params[name] = tvm.nd.array(np_array)
            self._nodes[name] = _sym.Variable(name=name,
                                              shape=self._params[name].shape)
        else:
            if key not in ('dtype', '_output_shapes', '_class'):
                raise NotImplementedError \
                    ("Other attributes for a Const(param) Node {} ? .".format(key))

    def _get_attr(self, buf):
        """Returns the value of the attr of this buf with the given `name`.

        Args:
          buf: attrvalue protobuf.

        Returns:
          The value of the attr, as a Python object.

        Raises:
          ValueError: If this op does not have an attr with the given `name`.
        """
        fields = ["s", "i", "f", "b", "type", "shape", "tensor", "func"]

        x = buf

        ret = []

        try:
            from tensorflow.python.framework import dtypes
        except ImportError as e:
            raise ImportError(
                "Unable to import tensorflow which is required {}".format(e))

        # Treat an empty oneof value as an empty list.
        if not x.WhichOneof("value"):
            return ret
        if x.HasField("list"):
            for f in fields:
                if getattr(x.list, f):
                    if f == "type":
                        ret += [dtypes.as_dtype(x) for x in list(getattr(x.list, f))]
                    else:
                        ret += list(getattr(x.list, f))
        else:
            for f in fields:
                if x.HasField(f):
                    if f == "type":
                        ret = dtypes.as_dtype(getattr(x, f))
                    else:
                        ret = getattr(x, f)
        return ret

    def _parse_attr(self, attr_proto):
        """Convert a list of AttributeProto to a dict, with names as keys."""
        attrs = {}
        for key, value in attr_proto.items():
            attrs[key] = self._get_attr(value)

        return attrs

    def _convert_rnn_operator(self, op_name, inputs,
                              attrs, params, graph, convert_map):
        """Convert RNN and its variant operators to NNVM operators.
        This converter read the input states of each layers and
        also maintain the output states of each layer in a list.

        Parameters
        ----------
        op_name : str
            Operator name, such as LSTMBlockCell
        inputs : list of nnvm.Symbol
            List of input symbols.
        attrs : dict
            Dict of operator attributes
        params : dict
            List of pretrained weights and bias
        graph : Tensorflow graph object
            Graph is to find the number of upcoming same operator to
            calculate the number of layers.
        convert_map : dict
            Dict of name : callable, where name is the op's name that
            require conversion to nnvm, callable are functions which
            take attrs and return (new_op_name, new_attrs)

        Returns
        -------
        sym : nnvm.Symbol
            Converted nnvm Symbol
        """
        if not self._num_rnn_layer:
            self._out_rnn = []
            self.rnn = RecurrentNetworks(self._nodes, self._out_rnn, graph, convert_map)
            self._num_rnn_layer = True
        sym = self.rnn.process_op(op_name, inputs, attrs, params)
        return sym

    def _convert_operator(self, op_name, inputs, attrs,
                          graph, identity_list=None, convert_map=None):
        """Convert from Tensorflow operator to nnvm operator.
        The converter must specify conversions explicity for incompatible name, and
        apply handlers to operator attributes.

        Parameters
        ----------
        op_name : str
            Operator name, such as Conv2D, AvgPool
        inputs : list of nnvm.Symbol
            List of input symbols.
        attrs : dict
            Dict of operator attributes
        identity_list : list
            List of operators that don't require conversion
        convert_map : dict
            Dict of name : callable, where name is the op's name that
            require conversion to nnvm, callable are functions which
            take attrs and return (new_op_name, new_attrs)

        Returns
        -------
        sym : nnvm.Symbol
            Converted nnvm Symbol
        """
        identity_list = identity_list if identity_list else _identity_list
        convert_map = convert_map if convert_map else _convert_map
        convert_map_rnn = _convert_map_rnn
        if op_name in identity_list:
            sym = get_nnvm_op(op_name)(*inputs, **attrs)
        elif op_name in convert_map:
            sym = convert_map[op_name](inputs, attrs, self._params)
        elif op_name in convert_map_rnn:
            sym = self._convert_rnn_operator(op_name, inputs, attrs,
                                             self._params, graph,
                                             convert_map_rnn)
        else:
            raise tvm.error.OpNotImplemented(
                'Operator {} is not supported in frontend TensorFlow.'.format(op_name))
        return sym

    def _fix_extranodes(self, op_name, attr, inputs):
        if op_name == "Softmax":
            # Require some times flatten of data before it goes to softmax
            # Need to relook into this with latest softmax axis support.
            op = AttrCvt(op_name='flatten')(inputs, {})
            node_output = op.list_output_names()
            for k, i in zip(list(node_output), range(len(node_output))):
                self._nodes[k] = op[i]
            inputs = [op]

        return inputs

def from_tensorflow(graph, layout="NHWC", shape=None, outputs=None):
    """  Load tensorflow graph which is a python tensorflow graph object into nnvm graph.
    The companion parameters will be handled automatically.

    Parameters
    ----------
    graph : GraphDef object
        Tensorflow GraphDef

    Returns
    -------
    sym : nnvm.Symbol
        Compatible nnvm symbol

    params : dict of str to tvm.ndarray
        Dict of converted parameters stored in tvm.ndarray format
    """
    g = GraphProto()
    sym, params = g.from_tensorflow(graph, layout, shape, outputs)
    return sym, params<|MERGE_RESOLUTION|>--- conflicted
+++ resolved
@@ -53,10 +53,7 @@
         self._ignores.append('_node_name')
         self._ignores.append('is_training')
         self._ignores.append('_target_layout')
-<<<<<<< HEAD
-=======
         self._ignores.append('_input_0d_mismatch')
->>>>>>> 135c4b44
         # Retain the names
         try:
             attrs['name'] = attrs['_node_name']
@@ -140,11 +137,7 @@
         attr['data_format'] = attr['data_format'].decode("utf-8")
         flip_layout = False
 
-<<<<<<< HEAD
-        input_shape = attr['_input_shapes'][inputs[0]][0]
-=======
         input_shape = attr['_input_shapes'][inputs[0]]
->>>>>>> 135c4b44
 
         if attr['data_format'] == 'NHWC':
             attr['kernel_shape'] = (attr['ksize'][1], attr['ksize'][2])
@@ -157,11 +150,7 @@
             raise tvm.error.OpAttributeInvalid(msg.format(attr['data_format']))
 
         if attr['_target_layout'] == "NCHW" and attr['data_format'] == "NHWC":
-<<<<<<< HEAD
-            tmp_shape = attr['_input_shapes'][inputs[0]][0]
-=======
             tmp_shape = attr['_input_shapes'][inputs[0]]
->>>>>>> 135c4b44
             input_shape = [tmp_shape[ii] for ii in (0, 3, 1, 2)]
             inputs[0] = _sym.transpose(inputs[0], axes=(0, 3, 1, 2))
             attr['data_format'] = "NCHW"
@@ -215,14 +204,13 @@
 
         # NCHW Layout require weights transpose
         if attr['data_format'] == 'NCHW':
-<<<<<<< HEAD
-            tmp_shape = attr['_input_shapes'][inputs[1]][0]
+            tmp_shape = attr['_input_shapes'][inputs[1]]
             tmp_shape = [tmp_shape[ii] for ii in (3, 2, 0, 1)]
             inputs[1] = _sym.transpose(inputs[1], axes=(3, 2, 0, 1))
-            attr['_input_shapes'][inputs[1]] = [tmp_shape]
-
-        input_shape = attr['_input_shapes'][inputs[0]][0]
-        weights_shape = attr['_input_shapes'][inputs[1]][0]
+            attr['_input_shapes'][inputs[1]] = tmp_shape
+
+        input_shape = attr['_input_shapes'][inputs[0]]
+        weights_shape = attr['_input_shapes'][inputs[1]]
 
         if attr['_target_layout'] == "NCHW" and attr['data_format'] == "NHWC":
             input_shape = [input_shape[ii] for ii in (0, 3, 1, 2)]
@@ -234,26 +222,6 @@
                 weights_shape = [weights_shape[ii] for ii in (2, 3, 0, 1)]
                 inputs[1] = _sym.transpose(inputs[1], axes=(2, 3, 0, 1))
 
-=======
-            tmp_shape = attr['_input_shapes'][inputs[1]]
-            tmp_shape = [tmp_shape[ii] for ii in (3, 2, 0, 1)]
-            inputs[1] = _sym.transpose(inputs[1], axes=(3, 2, 0, 1))
-            attr['_input_shapes'][inputs[1]] = tmp_shape
-
-        input_shape = attr['_input_shapes'][inputs[0]]
-        weights_shape = attr['_input_shapes'][inputs[1]]
-
-        if attr['_target_layout'] == "NCHW" and attr['data_format'] == "NHWC":
-            input_shape = [input_shape[ii] for ii in (0, 3, 1, 2)]
-            inputs[0] = _sym.transpose(inputs[0], axes=(0, 3, 1, 2))
-            if opname == 'conv':
-                weights_shape = [weights_shape[ii] for ii in (3, 2, 0, 1)]
-                inputs[1] = _sym.transpose(inputs[1], axes=(3, 2, 0, 1))
-            else:
-                weights_shape = [weights_shape[ii] for ii in (2, 3, 0, 1)]
-                inputs[1] = _sym.transpose(inputs[1], axes=(2, 3, 0, 1))
-
->>>>>>> 135c4b44
             attr['data_format'] = "NCHW"
             attr['strides'] = [attr['strides'][ii] for ii in (0, 3, 1, 2)]
             flip_layout = True
@@ -267,11 +235,7 @@
                 attr['channels'] = input_shape[3] * depth_mult
 
             if 'dilations' in attr:
-<<<<<<< HEAD
-                attr['dilations'] = (attr['dilations'][0], attr['dilations'][1])
-=======
                 attr['dilations'] = (attr['dilations'][1], attr['dilations'][2])
->>>>>>> 135c4b44
             attr['strides'] = (attr['strides'][1], attr['strides'][2])
         elif attr['data_format'] == 'NCHW':
             depth_mult, _, kernel_h, kernel_w = weights_shape
@@ -446,11 +410,7 @@
 def _pack():
     def _impl(inputs, attr, params):
         axis = int(attr["axis"])
-<<<<<<< HEAD
-        inputs_reshaped = [_sym.expand_dims(i, axis=axis, num_newaxis=1) for i in inputs]
-=======
         inputs_reshaped = [_expand_dims_0d_aware(i, attr, axis=axis, num_newaxis=1) for i in inputs]
->>>>>>> 135c4b44
         return _sym.concatenate(*inputs_reshaped, axis=axis, name=attr["_node_name"])
 
     return _impl
@@ -493,13 +453,8 @@
                     op_name="reshape",
                     extras={'shape':tuple(params_new[0].asnumpy().flatten())},
                     ignores=['Tshape'])(inputs, attr)
-<<<<<<< HEAD
-            else:
-                raise RuntimeError("Reshape with dynamic shape input not supported yet.")
-=======
             raise tvm.error.OpAttributeUnimplemented(
                 'Attribute "dynamic shape" of operator Reshape is not supported.')
->>>>>>> 135c4b44
     return _impl
 
 def _bias_add():
@@ -571,11 +526,7 @@
 
 def _shape():
     def _impl(inputs, attr, params):
-<<<<<<< HEAD
-        return np.array(attr['_input_shapes'][inputs[0]][0], dtype='int32')
-=======
         return np.array(attr['_input_shapes'][inputs[0]], dtype='int32')
->>>>>>> 135c4b44
     return _impl
 
 def _fill():
@@ -737,12 +688,9 @@
                 pass
             else:
                 final_output.append(out_shape[gather_index])
-<<<<<<< HEAD
-=======
         # Prevent 0-dim tensors which are not accepted by nnvm
         if not final_output:
             final_output.append(1)
->>>>>>> 135c4b44
         return _sym.reshape(out, shape=tuple(final_output))
     return _impl
 
@@ -836,18 +784,10 @@
 
 def _rank():
     def _impl(inputs, attr, params):
-<<<<<<< HEAD
-        input_shapes = attr['_input_shapes'][inputs[0]]
-        assert len(inputs) == 1
-
-        name = attr["_node_name"]
-        params[name] = tvm.nd.array([len(input_shapes[0])])
-=======
         input_shape = attr['_input_shapes'][inputs[0]]
 
         name = attr["_node_name"]
         params[name] = tvm.nd.array([len(input_shape)])
->>>>>>> 135c4b44
         return _sym.Variable(name=name, shape=params[name].shape)
     return _impl
 
@@ -892,8 +832,6 @@
         )(inputs, attr)
     return _impl
 
-<<<<<<< HEAD
-=======
 def _split(has_size_vector):
     # TF documentation https://www.tensorflow.org/api_docs/python/tf/split
     def _impl(inputs, attr, params):
@@ -957,7 +895,6 @@
         return AttrCvt(op_name=name)(inputs, attr)
     return _impl
 
->>>>>>> 135c4b44
 # compatible operators that do NOT require any conversion.
 _identity_list = []
 
@@ -994,10 +931,7 @@
     'Sum'                               : _sum(),
     'Square'                            : _square(),
     'Pack'                              : _pack(),
-<<<<<<< HEAD
-=======
     'Slice'                             : _slice(),
->>>>>>> 135c4b44
     'LeakyRelu'                         : AttrCvt('leaky_relu'),
     'Relu'                              : AttrCvt('relu'),
     'Reshape'                           : _reshape(),
@@ -1023,24 +957,18 @@
     'Transpose'                         : _transpose(),
     'Tanh'                              : AttrCvt('tanh'),
     'Mean'                              : _mean(),
-<<<<<<< HEAD
-=======
     'LogicalAnd'                        : _logical('logical_and'),
     'LogicalOr'                         : _logical('logical_or'),
     'LogicalNot'                        : _logical('logical_not'),
->>>>>>> 135c4b44
     'Less'                              : _broadcast('less'),
     'Greater'                           : _broadcast('greater'),
     'LessEqual'                         : _broadcast('less_equal'),
     'GreaterEqual'                      : _broadcast('greater_equal'),
     'Equal'                             : _broadcast('equal'),
     'NotEqual'                          : _broadcast('not_equal'),
-<<<<<<< HEAD
-=======
     'Split'                             : _split(False),
     'SplitV'                            : _split(True),
     'Unpack'                            : _unpack(),
->>>>>>> 135c4b44
 }
 
 # _convert_map_rnn defines maps of rnn operator name to
@@ -1287,8 +1215,6 @@
             ops = str(list(missing_operators)).strip('[,]')
             raise tvm.error.OpNotImplemented(msg.format(ops))
 
-<<<<<<< HEAD
-=======
         for node in graph.node:
             if node.op == 'Placeholder':
                 if shape and node.name in shape:
@@ -1311,7 +1237,6 @@
                     warnings.warn("Ignore the passed shape. "
                                   "Shape in graphdef will be used for operator %s." % node.name)
 
->>>>>>> 135c4b44
         final_op = None
         # Parse the nodes to re-create TF graph using Symbol API of NNVM
         for node in graph.node:
@@ -1319,10 +1244,7 @@
             # Operator name 'Const' is treated as a parameter to build NNVM params dict.
 
             input_shapes = {}
-<<<<<<< HEAD
-=======
             input_0d_mismatch = set()
->>>>>>> 135c4b44
             attr = self._parse_attr(node.attr)
 
             #  Variable converted to Const will not have only value attr
@@ -1335,17 +1257,8 @@
                 self._output_shapes[node.name] = [self._input_shapes[node.name]]
             elif '_output_shapes' in attr:
                 self._output_shapes[node.name] = \
-<<<<<<< HEAD
-                    [tensor_util.TensorShapeProtoToList(shape) \
-                    for shape in attr['_output_shapes']]
-            elif shape:
-                # Keep the list indexable to avoid key error.
-                # Actual value will be filled after node creation.
-                self._output_shapes[node.name] = [None]
-=======
                     [tensor_util.TensorShapeProtoToList(tshape) \
                     for tshape in attr['_output_shapes']]
->>>>>>> 135c4b44
             else:
                 # Keep the list indexable to avoid key error.
                 # Actual value will be filled after node creation.
@@ -1380,28 +1293,10 @@
 
                 # Pass the target layout
                 attr["_target_layout"] = layout
-<<<<<<< HEAD
-
-                #ToDo: Some of the tensorflow operators internaly maintain
-                #execution layers and its output name will the layer number along with
-                #graph node name.eg: Node name:- 'Model/RNN/cell_0/RnnCell', but the
-                #output name will be 'Model/RNN/cell_0/RnnCell:0'. In this case,
-                #the digit has to be ignored.
-                if ":" in node.input[0]:
-                    in_name, _ = node.input[0].split(':')
-                    node.input[0] = in_name
-=======
->>>>>>> 135c4b44
 
                 # Fill shapes for all inputs in a list
                 inputs = []
                 for i in node.input:
-<<<<<<< HEAD
-                    if i in self._nodes:
-                        inputs.append(self._nodes[i])
-                        input_shapes[self._nodes[i]] = self._output_shapes[i]
-                attr['_input_shapes'] = input_shapes
-=======
                     # Some TensorFlow operators internally maintain execution layers
                     # and their output name includes the layer number along with
                     # graph node name. E.g. the node name is 'Model/RNN/cell_0/RnnCell', but the
@@ -1428,16 +1323,11 @@
                             input_0d_mismatch.add(in_sym)
                 attr['_input_shapes'] = input_shapes
                 attr['_input_0d_mismatch'] = input_0d_mismatch
->>>>>>> 135c4b44
 
                 inputs = self._fix_extranodes(node.op, attr, inputs)
                 op = self._convert_operator(node.op, inputs, attr, graph)
 
-<<<<<<< HEAD
-                # Check is op is converted to param
-=======
                 # Check if op is converted to param
->>>>>>> 135c4b44
                 if isinstance(op, np.ndarray):
                     self._params[node.name] = tvm.nd.array(op)
                     op = _sym.Variable(name=node.name,
@@ -1447,11 +1337,6 @@
                 self._nodes[node.name] = op
                 final_op = op
 
-<<<<<<< HEAD
-            # Infer shapes if passed explicitely
-            node_output = self._nodes[node.name]
-            if shape:
-=======
                 # Infer shapes even without specifying "add_shapes=True"
                 if output_shapes == [None]:
                     g = _graph.create(final_op)
@@ -1465,7 +1350,6 @@
             node_output = self._nodes[node.name]
             if shape and (not self._output_shapes[node.name][0]
                           or -1 in self._output_shapes[node.name][0]):
->>>>>>> 135c4b44
                 g = _graph.create(node_output)
                 shape_dict = {k: v.shape for k, v in self._params.items()}
                 shape_dict.update(shape)
@@ -1476,9 +1360,6 @@
         if outputs is None:
             out.append(final_op)
         else:
-<<<<<<< HEAD
-            out = [self._nodes[out_name] for out_name in outputs]
-=======
             for out_name in outputs:
                 if ":" in out_name:
                     out_name, out_num = out_name.split(":")
@@ -1486,7 +1367,6 @@
                     out.append(self._nodes[out_name][out_num])
                 else:
                     out.append(self._nodes[out_name])
->>>>>>> 135c4b44
 
         #Add the RNN outputs also with 'head' nodes of the nnvm graph
         if self._num_rnn_layer:
