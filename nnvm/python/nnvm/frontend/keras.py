--- conflicted
+++ resolved
@@ -434,18 +434,11 @@
         insym = [insym, h_sym, c_sym]
 
     in_data = insym[0]
-<<<<<<< HEAD
-    in_state_h = insym[1]
-    in_state_c = insym[2]
-
-    weightList = keras_layer.get_weights()
-=======
     next_h = insym[1]
     next_c = insym[2]
 
     weightList = keras_layer.get_weights()
     inp_shape = tuple(dim if dim else 1 for dim in _as_list(keras_layer.input_shape)[0])
->>>>>>> 135c4b44
 
     kernel_wt = symtab.new_const(weightList[0].transpose([1, 0]))
     recurrent_wt = symtab.new_const(weightList[1].transpose([1, 0]))
@@ -453,18 +446,6 @@
 
     units = list(weightList[0].shape)[1]
 
-<<<<<<< HEAD
-    in_data = _sym.flatten(in_data)
-    ixh1 = _sym.dense(in_data, kernel_wt, use_bias=False, units=units)
-    ixh2 = _sym.dense(in_state_h, recurrent_wt, in_bias, use_bias=True, units=units)
-    gate = ixh1 + ixh2
-    gates = _sym.split(gate, indices_or_sections=4, axis=1)
-    in_gate = _convert_recurrent_activation(gates[0], keras_layer)
-    in_transform = _convert_recurrent_activation(gates[1], keras_layer)
-    next_c = in_transform * in_state_c + in_gate * _convert_activation(gates[2], keras_layer, None)
-    out_gate = _convert_recurrent_activation(gates[3], keras_layer)
-    next_h = out_gate * _convert_activation(next_c, keras_layer, None)
-=======
     time_steps = inp_shape[1]
     in_data = _sym.squeeze(in_data, axis=0)
     in_data = _sym.split(in_data, indices_or_sections=time_steps, axis=0)
@@ -479,7 +460,6 @@
         next_c = in_transform * next_c + in_gate * _convert_activation(gates[2], keras_layer, None)
         out_gate = _convert_recurrent_activation(gates[3], keras_layer)
         next_h = out_gate * _convert_activation(next_c, keras_layer, None)
->>>>>>> 135c4b44
 
     out_shape = tuple(dim if dim else 1 for dim in _as_list(keras_layer.output_shape)[0])
     out = _sym.reshape(next_h, shape=out_shape)
@@ -660,17 +640,11 @@
     symtab : nnvm.frontend.common.SymbolTable
         The global symbol table to be updated
     """
-<<<<<<< HEAD
-    if type(keras_layer).__name__ not in _convert_map:
-        raise NotImplementedError("{} is not supported".format((type(keras_layer).__name__)))
-    outs = _convert_map[type(keras_layer).__name__](insym, keras_layer, symtab)
-=======
     op_name = type(keras_layer).__name__
     if op_name not in _convert_map:
         raise tvm.error.OpNotImplemented(
             'Operator {} is not supported in frontend Keras.'.format(op_name))
     outs = _convert_map[op_name](insym, keras_layer, symtab)
->>>>>>> 135c4b44
     outs = _as_list(outs)
 
     for t_idx, out in enumerate(outs):
@@ -717,15 +691,12 @@
                 raise TypeError("Unknown layer type or unsupported Keras version : {}"
                                 .format(keras_layer))
             for node_idx, node in enumerate(inbound_nodes):
-<<<<<<< HEAD
-=======
                 # If some nodes in imported model is not relevant to the current model,
                 # skip such layers. model._network_nodes contains keys of all nodes relevant
                 # to the current model.
                 if not model._node_key(keras_layer, node_idx) in model._network_nodes:
                     continue
 
->>>>>>> 135c4b44
                 insym = []
 
                 # Since Keras allows creating multiple layers from the same name instance,
