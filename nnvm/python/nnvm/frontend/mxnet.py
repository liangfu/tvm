# Licensed to the Apache Software Foundation (ASF) under one
# or more contributor license agreements.  See the NOTICE file
# distributed with this work for additional information
# regarding copyright ownership.  The ASF licenses this file
# to you under the Apache License, Version 2.0 (the
# "License"); you may not use this file except in compliance
# with the License.  You may obtain a copy of the License at
#
#   http://www.apache.org/licenses/LICENSE-2.0
#
# Unless required by applicable law or agreed to in writing,
# software distributed under the License is distributed on an
# "AS IS" BASIS, WITHOUT WARRANTIES OR CONDITIONS OF ANY
# KIND, either express or implied.  See the License for the
# specific language governing permissions and limitations
# under the License.
# pylint: disable=invalid-name, import-self
"""MXNet symbol frontend."""
from __future__ import absolute_import as _abs
import json
import tvm
from .. import symbol as _sym
from .common import get_nnvm_op, required_attr, parse_tshape, parse_bool_str

__all__ = ['from_mxnet']

def _rename(new_name):
    def impl(inputs, attrs):
        return get_nnvm_op(new_name)(*inputs, **attrs)
    return impl

def _pooling(inputs, attrs):
    kernel = parse_tshape(required_attr(attrs, 'kernel', 'pooling'))
    if len(kernel) != 2:
        raise tvm.error.OpAttributeUnimplemented(
            'Non-2D kernels are not supported for Pool2D.')
    global_pool = 'global' if parse_bool_str(attrs, 'global_pool') else ''
    pool_type = required_attr(attrs, 'pool_type', 'pooling')
    if pool_type not in ['avg', 'max']:
        raise tvm.error.OpNotImplemented(
            'Only max and average pooling are supported in frontend MXNet.')
    op_name, new_attrs = '_'.join([global_pool, pool_type, 'pool2d']).strip('_'), {}
    # new_attrs['layout'] = 'NCHW'
    if not global_pool:
        new_attrs['pool_size'] = kernel
        new_attrs['strides'] = attrs.get('stride', (1, 1))
        new_attrs['padding'] = attrs.get('pad', (0, 0))
        new_attrs['ceil_mode'] = (attrs.get('pooling_convention', 'valid') == 'full')
        if pool_type == 'avg':
            new_attrs['count_include_pad'] = attrs.get('count_include_pad', True)
    return get_nnvm_op(op_name)(*inputs, **new_attrs)

def _batch_norm(inputs, attrs):
    if parse_bool_str(attrs, 'output_mean_var'):
        raise tvm.error.OpAttributeUnimplemented(
            'Attribute "output_mean_var" is not supported in operator batch_norm.')
    # if parse_bool_str(attrs, 'fix_gamma'):
    #     _warn_not_used('fix_gamma', 'batch_norm')
    if parse_bool_str(attrs, 'use_global_stats'):
        from warnings import warn
        warn(
            'Attribute "use_global_stats" is ignored in operator batch_norm.')
    # if parse_bool_str(attrs, 'momentum'):
    #     _warn_not_used('momentum', 'batch_norm')
    op_name, new_attrs = 'batch_norm', {}
    new_attrs['axis'] = attrs.get('axis', 1)
    new_attrs['epsilon'] = attrs.get('eps', 0.001)
    new_attrs['center'] = True
    new_attrs['scale'] = not parse_bool_str(attrs, 'fix_gamma', default="False")
    return get_nnvm_op(op_name)(*inputs, **new_attrs)

def _concat(inputs, attrs):
    op_name = 'concatenate'
    new_attrs = {'axis': attrs.get('dim', 1)}
    return get_nnvm_op(op_name)(*inputs, **new_attrs)

def _conv2d(inputs, attrs):
    kernel = parse_tshape(required_attr(attrs, 'kernel', 'conv2d'))
    if len(kernel) != 2:
        raise tvm.error.OpAttributeUnimplemented(
            'Non-2D kernels are not supported for operator Conv2D.')
    layout = attrs.get('layout', 'NCHW')
    if layout not in ['NCHW', 'NHWC']:
        raise tvm.error.OpAttributeUnimplemented(
            'Layout {} is not supported in operator Conv2D.'.format(layout))
    if 'kernel_layout' in attrs:
        kernel_layout = attrs['kernel_layout']
    else:
        kernel_layout = 'HWIO' if layout == 'NHWC' else 'OIHW'
    op_name, new_attrs = 'conv2d', {}
    new_attrs['channels'] = required_attr(attrs, 'num_filter', 'conv2d')
    new_attrs['kernel_size'] = kernel
    new_attrs['strides'] = attrs.get('stride', (1, 1))
    new_attrs['padding'] = attrs.get('pad', (0, 0))
    new_attrs['dilation'] = attrs.get('dilate', (1, 1))
    new_attrs['groups'] = attrs.get('num_group', 1)
    new_attrs['layout'] = layout
    new_attrs['kernel_layout'] = kernel_layout
    new_attrs['use_bias'] = attrs.get('no_bias', 'False').strip() == 'False'
    return get_nnvm_op(op_name)(*inputs, **new_attrs)

def _conv2d_transpose(inputs, attrs):
    if 'target_shape' in attrs:
        raise tvm.error.OpAttributeUnimplemented(
            'Attribute "target_shape" is not supported in operator Conv2D-transpose.')
    kernel = parse_tshape(required_attr(attrs, 'kernel', 'conv2d_transpose'))
    if len(kernel) != 2:
        raise tvm.error.OpAttributeInvalid(
            'Non-2D kernels are not supported in Conv2D-transpose.')
    layout = attrs.get('layout', 'NCHW')
    if layout not in ['NCHW', 'NHWC']:
        raise tvm.error.OpAttributeUnimplemented(
            'Layout {} is not supported in operator Conv2D-transpose.')
    if 'kernel_layout' in attrs:
        kernel_layout = attrs['kernel_layout']
    else:
        kernel_layout = 'HWIO' if layout == 'NHWC' else 'OIHW'
    op_name, new_attrs = 'conv2d_transpose', {}
    new_attrs['channels'] = required_attr(attrs, 'num_filter', 'conv2d_transpose')
    new_attrs['kernel_size'] = kernel
    new_attrs['strides'] = attrs.get('stride', (1, 1))
    new_attrs['output_padding'] = attrs.get('adj', (0, 0))
    new_attrs['padding'] = attrs.get('pad', (0, 0))
    new_attrs['dilation'] = attrs.get('dilate', (1, 1))
    new_attrs['groups'] = attrs.get('num_group', 1)
    new_attrs['layout'] = layout
    new_attrs['kernel_layout'] = kernel_layout
    new_attrs['use_bias'] = not parse_bool_str(attrs, 'no_bias')
    return get_nnvm_op(op_name)(*inputs, **new_attrs)

def _dense(inputs, attrs):
    import mxnet as mx
    op_name, new_attrs = 'dense', {}
    new_attrs['units'] = required_attr(attrs, 'num_hidden', 'dense')
    new_attrs['use_bias'] = not parse_bool_str(attrs, 'no_bias')
    try:
        _ = mx.sym.FullyConnected(mx.sym.var('x'), num_hidden=1, flatten=True)
        has_flatten = True
    except mx.base.MXNetError:
        # no flatten attribute in old mxnet
        has_flatten = False
    use_flatten = parse_bool_str(attrs, 'flatten', 'True')
    if has_flatten and use_flatten:
        inputs[0] = _sym.flatten(inputs[0])
    return get_nnvm_op(op_name)(*inputs, **new_attrs)

def _dropout(inputs, attrs):
    op_name, new_attrs = 'dropout', {}
    new_attrs['rate'] = attrs.get('p', 0.5)
    return get_nnvm_op(op_name)(*inputs, **new_attrs)

def _leaky_relu(inputs, attrs):
    act_type = required_attr(attrs, 'act_type', 'leaky_relu')
    if act_type in ['leaky', 'prelu']:
        op_name, new_attrs = act_type, {}
        if act_type == 'leaky':
            new_attrs['alpha'] = attrs.get('slope', 0.25)
        sym = get_nnvm_op(op_name)(*inputs, **new_attrs)
    elif act_type == 'elu':
        slope = attrs.get('slope', 0.25)
        sym = -slope * _sym.relu(1 - _sym.exp(*inputs)) + _sym.relu(*inputs)
    elif act_type == 'rrelu':
        lower_bound = float(required_attr(attrs, 'lower_bound', 'leaky_relu'))
        upper_bound = float(required_attr(attrs, 'upper_bound', 'leaky_relu'))
        slope = (lower_bound + upper_bound) / 2.0
        op_name, new_attrs = 'leaky_relu', {'alpha': str(slope)}
        sym = get_nnvm_op(op_name)(*inputs, **new_attrs)
    else:
        raise tvm.error.OpNotImplemented(
            'Operator {} is not supported in frontend MXNet.'.format(act_type))
    return sym

def _activations(inputs, attrs):
    act_type = required_attr(attrs, 'act_type', 'activations')
    if act_type in ['relu', 'sigmoid', 'tanh']:
        op_name, new_attrs = act_type, {}
        sym = get_nnvm_op(op_name)(*inputs, **new_attrs)
    elif act_type == 'softrelu':
        sym = _sym.log((1 + _sym.exp(*inputs)))
    else:
        raise tvm.error.OpNotImplemented(
            'Operator {} is not supported in frontend MXNet.'.format(act_type))
    return sym

def _reshape(inputs, attrs):
    if parse_bool_str(attrs, 'reverse'):
        raise tvm.error.OpAttributeUnimplemented(
            'Attribute "reverse" is not supported in operator Reshape.')
    op_name, new_attrs = 'reshape', {}
    new_attrs['shape'] = required_attr(attrs, 'shape', 'reshape')
    return get_nnvm_op(op_name)(*inputs, **new_attrs)

def _slice(inputs, attrs):
    begin = attrs.get('begin', None)
    end = attrs.get('end', None)
    stride = attrs.get('step', None)
    if begin is None or end is None:
        raise RuntimeError('begin and end are required params')
    if 'None' in begin or 'None' in end:
        raise RuntimeError('None in begin or end not supported yet...')
    new_attrs = {'begin': begin, 'end': end}
    if stride is not None:
        new_attrs['stride'] = stride
    return get_nnvm_op('strided_slice')(inputs[0], **new_attrs)

def _split(inputs, attrs):
    op_name, new_attrs = 'split', {}
    axis = attrs.get('axis', 1)
    new_attrs['indices_or_sections'] = required_attr(attrs, 'num_outputs', 'split')
    new_attrs['axis'] = axis
    outputs = get_nnvm_op(op_name)(*inputs, **new_attrs)
    if parse_bool_str(attrs, 'squeeze_axis'):
        squeeze_attrs = {'axis': axis}
        outputs = _sym.Group([get_nnvm_op('squeeze')(o, **squeeze_attrs) for o in outputs])
    return outputs

def _softmax_activation(inputs, attrs):
    op_name, new_attrs = 'softmax', {}
    mode = attrs.get('mode', 'instance')
    new_attrs['axis'] = 0 if mode == 'instance' else 1
    return get_nnvm_op(op_name)(inputs[0], **new_attrs)

def _softmax_output(inputs, attrs):
    op_name, new_attrs = 'softmax', {}
    if parse_bool_str(attrs, 'multi_output'):
        new_attrs['axis'] = 1
    return get_nnvm_op(op_name)(inputs[0], **new_attrs)

def _upsampling(inputs, attrs):
    scale = attrs.get('scale')
    new_attrs = {'scale':int(scale)}
    return get_nnvm_op('upsampling')(inputs[0], **new_attrs)

def _clip(inputs, attrs):
    op_name, new_attrs = "clip", {}
    new_attrs['a_min'] = required_attr(attrs, 'a_min', 'clip')
    new_attrs['a_max'] = required_attr(attrs, 'a_max', 'clip')
    return get_nnvm_op(op_name)(*inputs, **new_attrs)

def _contrib_multibox_detection(inputs, attrs):
    clip = parse_bool_str(attrs, 'clip', default='True')
    threshold = attrs.get('threshold') or 0.01
    nms_threshold = attrs.get('nms_threshold') or 0.5
    force_suppress = parse_bool_str(attrs, 'force_suppress', default='False')
    variances = tuple([float(x.strip()) for x in attrs.get('variances').strip('()').split(',')]) \
        if attrs.get('variances') is not None else (0.1, 0.1, 0.2, 0.2)
    nms_topk = attrs.get('nms_topk') or -1
    new_attrs0 = {'clip': clip, 'threshold': float(threshold), 'variances': variances}
    new_attrs1 = {'return_indices': False, 'iou_threshold': float(nms_threshold),
                  'force_suppress': force_suppress, 'top_k': int(nms_topk)}
    data, valid_count = get_nnvm_op('multibox_transform_loc')(inputs[0], inputs[1],
                                                              inputs[2], **new_attrs0)
    return get_nnvm_op('non_max_suppression')(data, valid_count, **new_attrs1)

def _elemwise_sum(inputs, _):
    new_attrs = {'num_args':len(inputs)}
    return get_nnvm_op('elemwise_sum')(*inputs, **new_attrs)

def _crop_like(inputs, attrs):
    new_attrs = {}
    offsets = \
        tuple([float(x.strip()) for x in attrs.get('offsets').strip('()').split(',')]) \
            if attrs.get('offsets') is not None else (0, 0)
    if offsets != (0, 0):
        raise tvm.error.OpAttributeInvalid(
            'crop_like offsets must equal (0,0).')
    center_crop = parse_bool_str(attrs, 'center_crop', default="False")
    if center_crop:
        raise tvm.error.OpAttributeUnimplemented(
            'Center crop is not supported in operator crop_like.')
    if len(inputs) < 2:
        raise RuntimeError("Only support crop_like pattern.")
    new_attrs["axis"] = [2, 3]
    return get_nnvm_op('slice_like')(inputs[0], inputs[1], **new_attrs)


def _expand_dims(inputs, attrs):
    op_name, new_attrs = 'expand_dims', {}
<<<<<<< HEAD
    new_attrs['axis'] = _required_attr(attrs, 'axis')
    return _get_nnvm_op(op_name)(*inputs, **new_attrs)
=======
    new_attrs['axis'] = required_attr(attrs, 'axis', 'expand_dims')
    return get_nnvm_op(op_name)(*inputs, **new_attrs)
>>>>>>> 135c4b44

def _lrn(inputs, attrs):
    op_name, new_attrs = 'lrn', {}
    new_attrs['alpha'] = attrs.get('alpha', 0.0001)
    new_attrs['beta'] = attrs.get('beta', 0.75)
    new_attrs['bias'] = attrs.get('knorm', 2)
    # NCHW format and normalization along channel axis
    new_attrs['axis'] = 1
    new_attrs['size'] = required_attr(attrs, 'nsize', 'lrn')
    return get_nnvm_op(op_name)(*inputs, **new_attrs)

def _minimum(inputs, attrs):
    return get_nnvm_op('broadcast_min')(*inputs, **attrs)

def _maximum(inputs, attrs):
    return get_nnvm_op('broadcast_max')(*inputs, **attrs)

def _ones(_, attrs):
    op_name = 'ones'
    return get_nnvm_op(op_name)(**attrs)

def _zeros(_, attrs):
    op_name = 'zeros'
    return get_nnvm_op(op_name)(**attrs)

def _argmax(inputs, attrs):
    op_name, new_attrs = 'argmax', {}
    new_attrs['dtype'] = 'float32'
    new_attrs['axis'] = attrs.get('axis', 0)
    new_attrs['keepdims'] = parse_bool_str(attrs, 'keepdims', default="False")
    return get_nnvm_op(op_name)(*inputs, **new_attrs)

def _argmin(inputs, attrs):
    op_name, new_attrs = 'argmin', {}
    new_attrs['dtype'] = 'float32'
    new_attrs['axis'] = attrs.get('axis', 0)
    new_attrs['keepdims'] = parse_bool_str(attrs, 'keepdims', default="False")
    return get_nnvm_op(op_name)(*inputs, **new_attrs)

def _ones(_, attrs):
    op_name = 'ones'
    return _get_nnvm_op(op_name)(**attrs)

def _zeros(_, attrs):
    op_name = 'zeros'
    return _get_nnvm_op(op_name)(**attrs)

def _argmax(inputs, attrs):
    op_name, new_attrs = 'argmax', {}
    new_attrs['dtype'] = 'float32'
    new_attrs['axis'] = attrs.get('axis', 0)
    new_attrs['keepdims'] = _parse_bool_str(attrs, 'keepdims', default="False")
    return _get_nnvm_op(op_name)(*inputs, **new_attrs)

def _argmin(inputs, attrs):
    op_name, new_attrs = 'argmin', {}
    new_attrs['dtype'] = 'float32'
    new_attrs['axis'] = attrs.get('axis', 0)
    new_attrs['keepdims'] = _parse_bool_str(attrs, 'keepdims', default="False")
    return _get_nnvm_op(op_name)(*inputs, **new_attrs)

_identity_list = ['__add_scalar__', '__add_symbol__', '__div_scalar__',
                  '__div_symbol__', '__mul_scalar__', '__mul_symbol__',
                  '__pow_scalar__', '__rdiv_scalar__', '__rpow_scalar__',
                  '__rsub_scalar__', '__sub_scalar__', '__sub_symbol__',
                  'broadcast_add', 'broadcast_div', 'broadcast_mul',
                  'broadcast_sub', 'broadcast_to', 'cast', 'elemwise_add',
                  'elemwise_div', 'elemwise_mul', 'elemwise_sub', 'exp',
                  'flatten', 'log', 'log_softmax', 'max', 'min', 'negative',
                  'ones_like', 'relu', 'sigmoid', 'slice_like', 'softmax',
                  'sum', 'tanh', 'transpose', 'zeros_like', 'gather_nd',
<<<<<<< HEAD
                  'reshape_like']
=======
                  'reshape_like', 'where']
>>>>>>> 135c4b44

_convert_map = {
    '_copy'         : _rename('copy'),
    '_div_scalar'   : _rename('__div_scalar__'),
    '_minus_scalar' : _rename('__sub_scalar__'),
    '_mul_scalar'   : _rename('__mul_scalar__'),
    '_plus_scalar'  : _rename('__add_scalar__'),
    '_rdiv_scalar'  : _rename('__rdiv_scalar__'),
    '_rminus_scalar': _rename('__rsub_scalar__'),
    '_contrib_MultiBoxPrior' : _rename('multibox_prior'),
    '_contrib_MultiBoxDetection' : _contrib_multibox_detection,
<<<<<<< HEAD
=======
    '_minimum'      : _minimum,
    '_maximum'      : _maximum,
>>>>>>> 135c4b44
    '_ones'         : _ones,
    '_zeros'        : _zeros,
    'argmax'        : _argmax,
    'argmin'        : _argmin,
    'Activation'    : _activations,
    'BatchNorm'     : _batch_norm,
    'BatchNorm_v1'  : _batch_norm,
    'Cast'          : _rename('cast'),
    'Concat'        : _concat,
    'Convolution'   : _conv2d,
    'Convolution_v1': _conv2d,
    'Crop'          : _crop_like,
    'Deconvolution' : _conv2d_transpose,
    'Dropout'       : _dropout,
    'Flatten'       : _rename('flatten'),
    'FullyConnected': _dense,
    'LeakyReLU'     : _leaky_relu,
    'Pooling'       : _pooling,
    'Pooling_v1'    : _pooling,
    'Reshape'       : _reshape,
    'slice'         : _slice,
    'SliceChannel'  : _split,
    'split'         : _split,
    'Softmax'       : _rename('softmax'),
    'SoftmaxActivation' : _softmax_activation,
    'SoftmaxOutput' : _softmax_output,
    'add_n'         : _elemwise_sum,
    'concat'        : _concat,
    'max_axis'      : _rename('max'),
    'min_axis'      : _rename('min'),
    'reshape'       : _reshape,
    'sum_axis'      : _rename('sum'),
    'UpSampling'    : _upsampling,
    'clip'          : _clip,
    'expand_dims'   : _expand_dims,
    'LRN'           : _lrn
}

def _convert_symbol(op_name, inputs, attrs,
                    identity_list=None,
                    convert_map=None):
    """Convert from mxnet op to nnvm op.
    The converter must specify some conversions explicitly to
    support gluon format ops such as conv2d...

    Parameters
    ----------
    op_name : str
        Operator name, such as Convolution, FullyConnected
    inputs : list of nnvm.Symbol
        List of input symbols.
    attrs : dict
        Dict of operator attributes
    identity_list : list
        List of operators that don't require conversion
    convert_map : dict
        Dict of name : callable, where name is the op's name that
        require conversion to nnvm, callable are functions which
        take attrs and return (new_op_name, new_attrs)

    Returns
    -------
    sym : nnvm.Symbol
        Converted nnvm Symbol
    """
    identity_list = identity_list if identity_list else _identity_list
    convert_map = convert_map if convert_map else _convert_map
    if op_name in identity_list:
        op = get_nnvm_op(op_name)
        sym = op(*inputs, **attrs)
    elif op_name in convert_map:
        sym = convert_map[op_name](inputs, attrs)
    else:
        raise tvm.error.OpNotImplemented(
            'Operator {} is not supported in frontend MXNet.'.format(op_name))
    return sym

def _as_list(arr):
    """Force being a list, ignore if already is."""
    if isinstance(arr, list):
        return arr
    return [arr]

def _topo_sort(symbol):
    """Sort all symbols in the mxnet graph in topological order.

    Parameters
    ----------
    symbol : mxnet.sym.Symbol

    Returns:
    -------
    list
        List of mxnet symbol
    """
    queue = []
    symbol_map = {}
    deps = {}
    dep_cnts = {}
    for s in symbol:
        symbol_map[s.attr('name')] = s
        queue.append(s)
    while queue:
        sym = queue.pop(0)
        name = sym.attr('name')
        childs = sym.get_children()
        if childs is None:
            dep_cnts[name] = 0
        else:
<<<<<<< HEAD
            dep_cnts[name] = len(set([c.attr('name') for c in childs]))
=======
            dep_cnts[name] = len({c.attr('name') for c in childs})
>>>>>>> 135c4b44
            for child in childs:
                child_name = child.attr('name')
                if child_name not in deps:
                    deps[child_name] = set()
                deps[child_name].add(name)
                if child_name not in symbol_map:
                    symbol_map[child_name] = child
                    queue.append(child)
    order = []
    while dep_cnts:
        remove = []
        for name in dep_cnts:
            if dep_cnts[name] == 0:
                order.append(symbol_map[name])
                remove.append(name)
                if name in deps:
                    for other in deps[name]:
                        dep_cnts[other] -= 1
        for name in remove:
            del dep_cnts[name]
    return order

def _from_mxnet_impl(symbol, graph):
    """Convert mxnet symbol to nnvm implementation.
    Reconstruct a nnvm symbol by traversing the mxnet symbol.

    Parameters
    ----------
    symbol : mxnet.sym.Symbol
        Incompatible symbol from mxnet, sharing similar graph structure.
        The op_name and attrs inside are not always compatible.
    graph : dict
        Reusable nodes are stored in graph.

    Returns:
    -------
    nnvm.sym.Symbol
        Converted symbol
    """
    def get_node(sym):
        name = sym.attr('name')
        if name not in graph:
            return None
        output_index = json.loads(sym.tojson())['heads'][0][1]
        return graph[name][output_index]

    assert symbol is not None
    # Traverse all symbols in topological order
    for sym in _topo_sort(symbol):
        name = sym.attr('name')
        attr = sym.list_attr()
        op_name = sym.attr('op_name')
        childs = sym.get_children()
        if childs is not None:
            childs = [get_node(child) for child in childs]
            childs = [x for y in childs for x in _as_list(y)]
            node = _convert_symbol(op_name, childs, attr)
        elif op_name != 'null':
            node = _convert_symbol(op_name, [], attr)
        else:
            node = _sym.Variable(name=name, **attr)
        graph[name] = node
    nodes = []
    for sym in symbol:
        node = get_node(sym)
        assert node is not None
        nodes.append(node)
    if len(nodes) > 1:
        return _sym.Group(nodes)
    return nodes[0]

def from_mxnet(symbol, arg_params=None, aux_params=None):
    """Convert from MXNet's model into compatible NNVM format.

    Parameters
    ----------
    symbol : mxnet.Symbol or mxnet.gluon.HybridBlock
        MXNet symbol

    arg_params : dict of str to mx.NDArray
        The argument parameters in mxnet

    aux_params : dict of str to mx.NDArray
        The auxiliary parameters in mxnet

    Returns
    -------
    sym : nnvm.Symbol
        Compatible nnvm symbol

    params : dict of str to tvm.NDArray
        The parameter dict to be used by nnvm
    """
    try:
        import mxnet as mx
    except ImportError as e:
        raise ImportError('{}. MXNet is required to parse symbols.'.format(e))

    if isinstance(symbol, mx.sym.Symbol):
        sym = _from_mxnet_impl(symbol, {})
        params = {}
        arg_params = arg_params if arg_params else {}
        aux_params = aux_params if aux_params else {}
        for k, v in arg_params.items():
            params[k] = tvm.nd.array(v.asnumpy())
        for k, v in aux_params.items():
            params[k] = tvm.nd.array(v.asnumpy())
    elif isinstance(symbol, mx.gluon.HybridBlock):
        data = mx.sym.Variable('data')
        sym = symbol(data)
        sym = _from_mxnet_impl(sym, {})
        params = {}
        for k, v in symbol.collect_params().items():
            params[k] = tvm.nd.array(v.data().asnumpy())
    elif isinstance(symbol, mx.gluon.Block):
        raise NotImplementedError("Only Hybrid Blocks are supported now.")
    else:
        msg = "mxnet.Symbol or gluon.HybridBlock expected, got {}".format(type(symbol))
        raise ValueError(msg)
    if isinstance(sym, list):
        sym = _sym.Group(sym)
    return sym, params<|MERGE_RESOLUTION|>--- conflicted
+++ resolved
@@ -276,13 +276,8 @@
 
 def _expand_dims(inputs, attrs):
     op_name, new_attrs = 'expand_dims', {}
-<<<<<<< HEAD
-    new_attrs['axis'] = _required_attr(attrs, 'axis')
-    return _get_nnvm_op(op_name)(*inputs, **new_attrs)
-=======
     new_attrs['axis'] = required_attr(attrs, 'axis', 'expand_dims')
     return get_nnvm_op(op_name)(*inputs, **new_attrs)
->>>>>>> 135c4b44
 
 def _lrn(inputs, attrs):
     op_name, new_attrs = 'lrn', {}
@@ -321,28 +316,6 @@
     new_attrs['axis'] = attrs.get('axis', 0)
     new_attrs['keepdims'] = parse_bool_str(attrs, 'keepdims', default="False")
     return get_nnvm_op(op_name)(*inputs, **new_attrs)
-
-def _ones(_, attrs):
-    op_name = 'ones'
-    return _get_nnvm_op(op_name)(**attrs)
-
-def _zeros(_, attrs):
-    op_name = 'zeros'
-    return _get_nnvm_op(op_name)(**attrs)
-
-def _argmax(inputs, attrs):
-    op_name, new_attrs = 'argmax', {}
-    new_attrs['dtype'] = 'float32'
-    new_attrs['axis'] = attrs.get('axis', 0)
-    new_attrs['keepdims'] = _parse_bool_str(attrs, 'keepdims', default="False")
-    return _get_nnvm_op(op_name)(*inputs, **new_attrs)
-
-def _argmin(inputs, attrs):
-    op_name, new_attrs = 'argmin', {}
-    new_attrs['dtype'] = 'float32'
-    new_attrs['axis'] = attrs.get('axis', 0)
-    new_attrs['keepdims'] = _parse_bool_str(attrs, 'keepdims', default="False")
-    return _get_nnvm_op(op_name)(*inputs, **new_attrs)
 
 _identity_list = ['__add_scalar__', '__add_symbol__', '__div_scalar__',
                   '__div_symbol__', '__mul_scalar__', '__mul_symbol__',
@@ -354,11 +327,7 @@
                   'flatten', 'log', 'log_softmax', 'max', 'min', 'negative',
                   'ones_like', 'relu', 'sigmoid', 'slice_like', 'softmax',
                   'sum', 'tanh', 'transpose', 'zeros_like', 'gather_nd',
-<<<<<<< HEAD
-                  'reshape_like']
-=======
                   'reshape_like', 'where']
->>>>>>> 135c4b44
 
 _convert_map = {
     '_copy'         : _rename('copy'),
@@ -370,11 +339,8 @@
     '_rminus_scalar': _rename('__rsub_scalar__'),
     '_contrib_MultiBoxPrior' : _rename('multibox_prior'),
     '_contrib_MultiBoxDetection' : _contrib_multibox_detection,
-<<<<<<< HEAD
-=======
     '_minimum'      : _minimum,
     '_maximum'      : _maximum,
->>>>>>> 135c4b44
     '_ones'         : _ones,
     '_zeros'        : _zeros,
     'argmax'        : _argmax,
@@ -484,11 +450,7 @@
         if childs is None:
             dep_cnts[name] = 0
         else:
-<<<<<<< HEAD
-            dep_cnts[name] = len(set([c.attr('name') for c in childs]))
-=======
             dep_cnts[name] = len({c.attr('name') for c in childs})
->>>>>>> 135c4b44
             for child in childs:
                 child_name = child.attr('name')
                 if child_name not in deps:
