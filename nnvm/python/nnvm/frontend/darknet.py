# Licensed to the Apache Software Foundation (ASF) under one
# or more contributor license agreements.  See the NOTICE file
# distributed with this work for additional information
# regarding copyright ownership.  The ASF licenses this file
# to you under the Apache License, Version 2.0 (the
# "License"); you may not use this file except in compliance
# with the License.  You may obtain a copy of the License at
#
#   http://www.apache.org/licenses/LICENSE-2.0
#
# Unless required by applicable law or agreed to in writing,
# software distributed under the License is distributed on an
# "AS IS" BASIS, WITHOUT WARRANTIES OR CONDITIONS OF ANY
# KIND, either express or implied.  See the License for the
# specific language governing permissions and limitations
# under the License.
"""
DarkNet symbol frontend.
"""

from __future__ import absolute_import as _abs
import numpy as np
import tvm
from .. import symbol as _sym
from .common import get_nnvm_op, required_attr, parse_tshape, parse_bool_str

class LAYERTYPE(object):
    """Darknet LAYERTYPE Class constant."""
    CONVOLUTIONAL = 0
    DECONVOLUTIONAL = 1
    CONNECTED = 2
    MAXPOOL = 3
    SOFTMAX = 4
    DETECTION = 5
    DROPOUT = 6
    CROP = 7
    ROUTE = 8
    COST = 9
    NORMALIZATION = 10
    AVGPOOL = 11
    LOCAL = 12
    SHORTCUT = 13
    ACTIVE = 14
    RNN = 15
    GRU = 16
    LSTM = 17
    CRNN = 18
    BATCHNORM = 19
    NETWORK = 20
    XNOR = 21
    REGION = 22
    YOLO = 23
    REORG = 24
    UPSAMPLE = 25
    LOGXENT = 26
    L2NORM = 27
    BLANK = 28

class ACTIVATION(object):
    """Darknet ACTIVATION Class constant."""
    LOGISTIC = 0
    RELU = 1
    RELIE = 2
    LINEAR = 3
    RAMP = 4
    TANH = 5
    PLSE = 6
    LEAKY = 7
    ELU = 8
    LOGGY = 9
    STAIR = 10
    HARDTAN = 11
    LHTAN = 12

__all__ = ['from_darknet']

def _darknet_maxpooling(inputs, attrs):
    """Process the max pool 2d operation."""
    kernel = parse_tshape(required_attr(attrs, 'kernel', 'maxpool'))
    if len(kernel) != 1:
        raise tvm.error.OpAttributeUnimplemented(
            'Non-2D kernels for Max Pooling are not supported in frontend Darknet.')

    op_name, new_attrs = 'max_pool2d', {}
    strides = int(attrs.get('stride', (1, 1)))
    pads = int(attrs.get('pad', (0, 0)))
    new_attrs['pool_size'] = [kernel[0], kernel[0]]
    new_attrs['strides'] = str((strides, strides))
    new_attrs['padding'] = str((pads, pads))
    extra_pad_size = attrs.get('extra_pad_size', 0)
    if extra_pad_size:
        pad_width = ((0, 0), (0, 0), (0, extra_pad_size), (0, extra_pad_size))
        inputs = _sym.pad(*inputs, pad_width=pad_width, pad_value=np.finfo(np.float32).min)
    return get_nnvm_op(op_name)(*inputs, **new_attrs), None

def _darknet_avgpooling(inputs, attrs):
    """Process the average pool 2d operation."""
    kernel = parse_tshape(required_attr(attrs, 'kernel', 'avgpool'))
    if len(kernel) != 1:
        raise tvm.error.OpAttributeUnimplemented(
            'Non-2D kernels for Average Pooling are not supported in frontend Darknet.')

    op_name, new_attrs = 'avg_pool2d', {}
    strides = int(attrs.get('stride', (1, 1)))
    pads = int(attrs.get('pad', (0, 0)))
    new_attrs['pool_size'] = [kernel[0], kernel[0]]
    new_attrs['strides'] = str((strides, strides))
    new_attrs['padding'] = str((pads, pads))

    return get_nnvm_op(op_name)(*inputs, **new_attrs), None

def _darknet_batch_norm(inputs, attrs):
    """Process the batchnormalization operation."""
    op_name, new_attrs = 'darknet_batch_norm', {}
    new_attrs['axis'] = attrs.get('axis', 1)
    new_attrs['epsilon'] = attrs.get('eps', 0.000001)
    new_attrs['center'] = True
    new_attrs['scale'] = True
    return get_nnvm_op(op_name)(*inputs, **new_attrs), None

def _darknet_conv2d(inputs, attrs):
    """Process the convolution 2d operation."""
    kernel = parse_tshape(required_attr(attrs, 'kernel', 'conv2d'))
    if len(kernel) != 1:
        raise tvm.error.OpAttributeUnimplemented('Non-2D kernels for Conv2D are unsupported '
                                                 'in frontend Darknet.')
    layout = attrs.get('layout', 'NCHW')
    if layout not in ['NCHW', 'NHWC']:
        raise tvm.error.OpAttributeInvalid(
            'Value {} in attribute "layout" of operator Conv2D is not valid.'.format(layout))
    strides = int(attrs.get('stride', (1, 1)))
    pads = int(attrs.get('pad', (0, 0)))

    op_name, new_attrs = 'conv2d', {}
    new_attrs['channels'] = required_attr(attrs, 'num_filter', 'conv2d')
    new_attrs['kernel_size'] = [kernel[0], kernel[0]]
    new_attrs['strides'] = (strides, strides)
    new_attrs['padding'] = (pads, pads)
    new_attrs['dilation'] = attrs.get('dilate', (1, 1))
    new_attrs['groups'] = attrs.get('num_group', 1)
    new_attrs['layout'] = layout
    if attrs.get('use_batchNorm', False) is True:
        new_attrs['use_bias'] = False
    else:
        new_attrs['use_bias'] = True
    out_name = {}
    sym = get_nnvm_op(op_name)(*inputs, **new_attrs)
    out_name[0] = sym.list_output_names()[0].replace('_output', '')

    if attrs.get('use_batchNorm', False) is True:
        op_name, new_attrs = 'batch_norm', {}
        new_attrs['epsilon'] = 0.000001
        sym = get_nnvm_op(op_name)(*sym, **new_attrs)
        out_name[1] = sym.list_output_names()[0].replace('_output', '')
    if 'activation' in attrs:
        new_attrs = {}
        new_attrs['activation'] = attrs['activation']
        new_attrs['slope'] = 0.1
        sym, _ = _darknet_activations(sym, new_attrs)
    return sym, out_name


def _darknet_conv2d_transpose(inputs, attrs):
    """Process the convolution 2d transpose operation."""
    if 'target_shape' in attrs:
        raise tvm.error.OpAttributeUnimplemented(
            'Attribute "target_shape" is not supported in operator Conv2D-transpose.')
    kernel = parse_tshape(required_attr(attrs, 'kernel', 'conv2d_transpose'))
    if len(kernel) != 2:
        raise tvm.error.OpAttributeUnimplemented(
            'Non-2D kernels are not supported in operator Conv2D-transpose.')
    layout = attrs.get('layout', 'NCHW')
    if layout not in ['NCHW', 'NHWC']:
        msg = 'Value {} in attribute "layout" of operator Conv2D-transpose is not valid.'
        raise tvm.error.OpAttributeInvalid(msg.format(layout))
    op_name, new_attrs = 'conv2d_transpose', {}
    new_attrs['channels'] = required_attr(attrs, 'num_filter', 'conv2d_transpose')
    new_attrs['kernel_size'] = kernel
    new_attrs['strides'] = attrs.get('stride', (1, 1))
    new_attrs['output_padding'] = attrs.get('adj', (0, 0))
    new_attrs['padding'] = attrs.get('pad', (0, 0))
    new_attrs['dilation'] = attrs.get('dilate', (1, 1))
    new_attrs['groups'] = attrs.get('num_group', 1)
    new_attrs['layout'] = layout
    new_attrs['use_bias'] = not parse_bool_str(attrs, 'no_bias')
    return get_nnvm_op(op_name)(*inputs, **new_attrs), None

def _darknet_shortcut(inputs, attrs):
    """Process the shortcut operation."""
    op_name, new_attrs = 'elemwise_add', {}
    input_0 = inputs[0]
    input_1 = inputs[1]
    input_0_channel = int(attrs['out_channel'])
    input_1_channel = int(attrs['add_out_channel'])
    input_0_size = int(attrs['out_size'])
    input_1_size = int(attrs['add_out_size'])

    if input_0_size > input_1_size:
        scale = int(input_0_size/input_1_size)
        input_1 = _sym.upsampling(input_1, scale=scale, name="_upsampling")
    elif input_0_size < input_1_size:
        stride = int(input_1_size/input_0_size)
        input_1 = _sym.avg_pool2d(input_1, pool_size=(1, 1),
                                  strides=(stride, stride), padding=(0, 0), name="_downsampling")

    if input_0_channel != input_1_channel:
        pad_channel = input_0_channel - input_1_channel
        input_1 = _sym.pad(input_1, pad_width=((0, 0), (0, pad_channel), (0, 0), (0, 0)),
                           pad_value=0.)

    new_inputs = _as_list([input_0, input_1])
    sym = get_nnvm_op(op_name)(*new_inputs, **new_attrs)
    out_name = sym.list_output_names()[0].replace('_output', '')
    if 'activation' in attrs:
        new_attrs['activation'] = attrs['activation']
        sym, _ = _darknet_activations(sym, new_attrs)
    return sym, out_name

def _darknet_dense(inputs, attrs):
    """Process the dense operation."""
    op_name, new_attrs = 'dense', {}
    new_attrs['units'] = required_attr(attrs, 'num_hidden', 'dense')
    out_name = {}
    new_attrs['use_bias'] = attrs.get('use_bias', False)
    if attrs.get('use_flatten', False) is True:
        inputs[0] = _sym.flatten(inputs[0])
    sym = get_nnvm_op(op_name)(*inputs, **new_attrs)
    out_name[0] = sym.list_output_names()[0].replace('_output', '')
    if 'use_batchNorm' in attrs:
        op_name, new_attrs = 'batch_norm', {}
        new_attrs['epsilon'] = 0.000001
        sym = get_nnvm_op(op_name)(*sym, **new_attrs)
        out_name[1] = sym.list_output_names()[0].replace('_output', '')
    if 'activation' in attrs:
        new_attrs = {}
        new_attrs['activation'] = attrs['activation']
        sym, _ = _darknet_activations(sym, new_attrs)
    return sym, out_name

def _darknet_dropout(inputs, attrs):
    """Process the dropout operation, its a blank operation."""
    op_name, new_attrs = 'dropout', {}
    new_attrs['rate'] = attrs.get('p', 0.5)
    return get_nnvm_op(op_name)(*inputs, **new_attrs), None

def _darknet_reshape(inputs, attrs):
    """Process the reshape operation."""
    if parse_bool_str(attrs, 'reverse'):
        raise tvm.error.OpAttributeUnimplemented(
            'Attribute "reverse" is not supported in operator Reshape.')
    op_name, new_attrs = 'reshape', {}
    new_attrs['shape'] = required_attr(attrs, 'shape', 'reshape')
    return get_nnvm_op(op_name)(*inputs, **new_attrs), None

def _darknet_upsampling(inputs, attrs):
    """Process the upsampling operation."""
    op_name, new_attrs = 'upsampling', {}
    new_attrs['scale'] = attrs.get('scale', 1)
    return get_nnvm_op(op_name)(*inputs, **new_attrs), None

def _darknet_l2normalize(inputs, attrs):
    """Process the l2 normalization operation."""
    op_name, new_attrs = 'l2_normalize', {}
    new_attrs['eps'] = attrs.get('eps', 0)
    new_attrs['axis'] = attrs.get('axis', 1)
    return get_nnvm_op(op_name)(*inputs, **new_attrs), None

def _darknet_l2normalize(inputs, attrs):
    """Process the l2 normalization operation."""
    op_name, new_attrs = 'l2_normalize', {}
    new_attrs['eps'] = attrs.get('eps', 0)
    new_attrs['axis'] = attrs.get('axis', 1)
    return _darknet_get_nnvm_op(op_name)(*inputs, **new_attrs), None

def _darknet_softmax_output(inputs, attrs):
    """Process the softmax operation."""
    temperature = attrs.get('temperature', 1)
    if temperature != 1:
        inputs[0] = inputs[0] / float(temperature)
    op_name, new_attrs = 'softmax', {}
    if parse_bool_str(attrs, 'multi_output'):
        new_attrs['axis'] = 1

    if attrs.get('use_flatten', False) is True:
        inputs[0] = _sym.flatten(inputs[0])
    return get_nnvm_op(op_name)(*inputs, **new_attrs), None

def _darknet_route(inputs, attrs):
    """Process the route operation, which is equivalent to concat."""
    op_name = 'concatenate'
    new_attrs = {'axis': attrs.get('dim', 1)}
    return get_nnvm_op(op_name)(*inputs, **new_attrs), None

def _darknet_reorg(inputs, attrs):
    """Process the reorg operation."""
    op_name, new_attrs = 'yolo_reorg', {}
    if 'stride' in attrs:
        new_attrs = {'stride': attrs.get('stride', 1)}
    return get_nnvm_op(op_name)(*inputs, **new_attrs), None

def _darknet_region(inputs, attrs):
    """Process the region operation."""
    num = attrs.get('n', 1)
    classes = attrs.get('classes', 1)
    coords = attrs.get('coords', 0)
    background = attrs.get('background', 0)
    softmax = attrs.get('softmax', True)
    input_shape = attrs.get('shape')

    split_size = classes + coords + 1
    intermediate_shape = (input_shape[0], num, split_size, input_shape[2], input_shape[3])
    data_block = _sym.reshape(inputs[0], shape=intermediate_shape)
    split_indices = (2, 4, 5)
    split_res = _sym.split(data_block, indices_or_sections=split_indices, axis=2)
    split_res0 = _sym.sigmoid(split_res[0])
    if not background:
        split_res2 = _sym.sigmoid(split_res[2])
    else:
        split_res2 = split_res[2]
    if softmax:
        split_res3 = _sym.softmax(split_res[3], axis=2)
    concat_list = [split_res0, split_res[1], split_res2, split_res3]
    out = _sym.concatenate(*concat_list, axis=2)
    return _sym.reshape(out, shape=input_shape), None


def _darknet_yolo(inputs, attrs):
    """Process the yolo operation."""
    num = attrs.get('n', 1)
    classes = attrs.get('classes', 1)
    input_shape = attrs.get('shape')
    split_size = classes + 5
    intermediate_shape = (input_shape[0], num, split_size, input_shape[2], input_shape[3])
    data_block = _sym.reshape(inputs[0], shape=intermediate_shape)
    split_indices = (2, 4)
    split_res = _sym.split(data_block, indices_or_sections=split_indices, axis=2)
    split_res0 = _sym.sigmoid(split_res[0])
    split_res2 = _sym.sigmoid(split_res[2])
    concat_list = [split_res0, split_res[1], split_res2]
    out = _sym.concatenate(*concat_list, axis=2)
    return _sym.reshape(out, shape=input_shape), None

def _darknet_activations(inputs, attrs):
    """Process the activation function."""
    act = required_attr(attrs, 'activation', 'activations')
    if ACTIVATION.LOGISTIC == act:
        act_type = 'sigmoid'
    elif ACTIVATION.RELU == act:
        act_type = 'relu'
    elif ACTIVATION.TANH == act:
        act_type = 'tanh'
    elif ACTIVATION.LINEAR == act:
        return inputs, None
    elif ACTIVATION.LEAKY == act:
        act_type = 'leaky_relu'
    elif ACTIVATION.ELU == act:
        act_type = 'elu'
    else:
        raise tvm.error.OpNotImplemented(
            'Operator act: {} is not supported in framework Darknet.'.format(act))

    if act_type in ['relu', 'tanh']:
        op_name, new_attrs = act_type, {}
        sym = get_nnvm_op(op_name)(*inputs, **new_attrs)
    elif act_type in ['leaky_relu']:
        op_name, new_attrs = act_type, {}
        new_attrs['alpha'] = attrs.get('slope', 0.1)
        sym = get_nnvm_op(op_name)(*inputs, **new_attrs)
    elif act_type in ['elu']:
        sym = -1 * _sym.relu(1 - _sym.exp(*inputs)) + _sym.relu(*inputs)
    elif act_type in ['sigmoid']:
        op_name, new_attrs = act_type, {}
        sym = get_nnvm_op(op_name)(*inputs, **new_attrs)
    else:
        raise tvm.error.OpNotImplemented(
            'Operator act: {} is not supported in framework Darknet.'.format(act))
    return sym, None

def _darknet_op_not_support(inputs, attrs):
    """Raise exception if the operation is not supported."""
    err = "{} is not supported in {}.".format(attrs, inputs)
    raise NotImplementedError(err)

_DARKNET_CONVERT_MAP = {
    LAYERTYPE.CONVOLUTIONAL   : _darknet_conv2d,
    LAYERTYPE.DECONVOLUTIONAL : _darknet_conv2d_transpose,
    LAYERTYPE.CONNECTED       : _darknet_dense,
    LAYERTYPE.MAXPOOL         : _darknet_maxpooling,
    LAYERTYPE.SOFTMAX         : _darknet_softmax_output,
    LAYERTYPE.DROPOUT         : _darknet_dropout,
    LAYERTYPE.AVGPOOL         : _darknet_avgpooling,
    LAYERTYPE.BATCHNORM       : _darknet_batch_norm,
    LAYERTYPE.ROUTE           : _darknet_route,
    LAYERTYPE.REORG           : _darknet_reorg,
    LAYERTYPE.REGION          : _darknet_region,
    LAYERTYPE.SHORTCUT        : _darknet_shortcut,
    LAYERTYPE.UPSAMPLE        : _darknet_upsampling,
    LAYERTYPE.L2NORM          : _darknet_l2normalize,
    LAYERTYPE.YOLO            : _darknet_yolo,
    LAYERTYPE.DETECTION       : _darknet_op_not_support,
    LAYERTYPE.CROP            : _darknet_op_not_support,
    LAYERTYPE.COST            : _darknet_op_not_support,
    LAYERTYPE.NORMALIZATION   : _darknet_op_not_support,
    LAYERTYPE.LOCAL           : _darknet_op_not_support,
    LAYERTYPE.ACTIVE          : _darknet_op_not_support,
    LAYERTYPE.RNN             : _darknet_op_not_support,
    LAYERTYPE.GRU             : _darknet_op_not_support,
    LAYERTYPE.LSTM            : _darknet_op_not_support,
    LAYERTYPE.CRNN            : _darknet_op_not_support,
    LAYERTYPE.NETWORK         : _darknet_op_not_support,
    LAYERTYPE.XNOR            : _darknet_op_not_support,
    LAYERTYPE.BLANK           : _darknet_op_not_support,
}

def _darknet_convert_symbol(op_name, inputs, attrs):
    """Convert from darknet op to nnvm op.
    The converter must specify some conversions explicitly to
    support gluon format ops such as conv2d...

    Parameters
    ----------
    op_name : str
        Operator name, such as Convolution, Connected, etc
    inputs : list of nnvm.Symbol
        List of input symbols.
    attrs : dict
        Dict of operator attributes

    Returns
    -------
    out_name : converted out name of operation
    sym : nnvm.Symbol
        Converted nnvm Symbol
    """

    if op_name in _DARKNET_CONVERT_MAP:
        sym, out_name = _DARKNET_CONVERT_MAP[op_name](inputs, attrs)
    else:
        raise tvm.error.OpNotImplemented(
            'Operator {} is not supported in frontend Darknet.'.format(op_name))
    if out_name is  None:
        out_name = sym.list_output_names()[0].replace('_output', '')
    return out_name, sym


def _as_list(arr):
    """Force being a list, ignore if already is."""
    if isinstance(arr, list):
        return arr
    return [arr]


class GraphProto(object):
    """A helper class for handling nnvm graph copying from darknet model.
    """

    def __init__(self, net, dtype='float32'):
        self.net = net
        self.dtype = dtype
        self._sym_array = {}
        self._tvmparams = {}
        self._outs = []
        self._state_ctr = {}
        self._state_ctr['rnn'] = 0
        self._state_ctr['crnn'] = 0
        self._state_ctr['lstm'] = 0
        self._state_ctr['cell_state'] = 0
        self._state_ctr['gru'] = 0

    def _read_memory_buffer(self, shape, data, dtype=None):
        if dtype is None:
            dtype = self.dtype
        length = 1
        for x in shape:
            length *= x
        data_np = np.zeros(length, dtype=dtype)
        for i in range(length):
            data_np[i] = data[i]
        return data_np.reshape(shape)

    def _get_convolution_weights(self, layer, opname):
        """Get the convolution layer weights and biases."""
        if layer.nweights == 0:
            return

        if layer.n * layer.c * layer.size * layer.size != layer.nweights:
            msg = 'nweights ({}) != n * c * h * w ({}) in operator {}'
            msg = msg.format(layer.nweights, layer.n * layer.c * layer.size ** 2, opname)
            raise tvm.error.OpAttributeInvalid(msg)

        shape = (layer.n, layer.c, layer.size, layer.size)
        weights = self._read_memory_buffer(shape, layer.weights)

        biases = self._read_memory_buffer((layer.n, ), layer.biases)

        k = self._get_tvm_params_name(opname[0], 'weight')
        self._tvmparams[k] = tvm.nd.array(weights)

        if layer.batch_normalize == 1 and layer.dontloadscales != 1:
            self._get_batchnorm_weights(layer, opname[1], layer.n)
            k = self._get_tvm_params_name(opname[1], 'beta')
            self._tvmparams[k] = tvm.nd.array(biases)
        else:
            k = self._get_tvm_params_name(opname[0], 'bias')
            self._tvmparams[k] = tvm.nd.array(biases)

    def _get_connected_weights(self, layer, opname):
        """Parse the weights and biases for fully connected or dense layer."""
        size = layer.outputs * layer.inputs
        if size == 0:
            return

        weights = self._read_memory_buffer((layer.outputs, layer.inputs), layer.weights)
        biases = self._read_memory_buffer((layer.outputs, ), layer.biases)

        k = self._get_tvm_params_name(opname[0], 'weight')
        self._tvmparams[k] = tvm.nd.array(weights)

        if layer.batch_normalize == 1 and layer.dontloadscales != 1:
            self._get_batchnorm_weights(layer, opname[1], layer.outputs)
            k = self._get_tvm_params_name(opname[1], 'beta')
            self._tvmparams[k] = tvm.nd.array(biases)
        else:
            k = self._get_tvm_params_name(opname[0], 'bias')
            self._tvmparams[k] = tvm.nd.array(biases)

    def _get_region_weights(self, layer, opname):
        """Parse the biases for region layer."""
        biases = self._read_memory_buffer((layer.n*2, ), layer.biases)
        attributes = np.array([layer.n, layer.out_c, layer.out_h, layer.out_w,
                               layer.classes, layer.coords, layer.background],
                              dtype=np.int32)
        k = self._get_tvm_params_name(opname, 'bias')
        self._tvmparams[k] = tvm.nd.array(biases)
        k = self._get_tvm_params_name(opname, 'attr')
        self._tvmparams[k] = tvm.nd.array(attributes)

    def _get_yolo_weights(self, layer, opname):
        """Parse the biases and mask for yolo layer."""
        biases = self._read_memory_buffer((layer.total*2, ), layer.biases)
        mask = self._read_memory_buffer((layer.n, ), layer.mask, dtype='int32')
        attributes = np.array([layer.n, layer.out_c, layer.out_h, layer.out_w,
                               layer.classes, layer.total],
                              dtype=np.int32)
        k = self._get_tvm_params_name(opname, 'bias')
        self._tvmparams[k] = tvm.nd.array(biases)
        k = self._get_tvm_params_name(opname, 'mask')
        self._tvmparams[k] = tvm.nd.array(mask)
        k = self._get_tvm_params_name(opname, 'attr')
        self._tvmparams[k] = tvm.nd.array(attributes)

    def _get_batchnorm_weights(self, layer, opname, size):
        """Parse the weights for batchnorm, which includes, scales, moving mean
        and moving variances."""
        scales = self._read_memory_buffer((size, ), layer.scales)
        rolling_mean = self._read_memory_buffer((size, ), layer.rolling_mean)
        rolling_variance = self._read_memory_buffer((size, ), layer.rolling_variance)

        k = self._get_tvm_params_name(opname, 'moving_mean')
        self._tvmparams[k] = tvm.nd.array(rolling_mean)
        k = self._get_tvm_params_name(opname, 'moving_var')
        self._tvmparams[k] = tvm.nd.array(rolling_variance)
        k = self._get_tvm_params_name(opname, 'gamma')
        self._tvmparams[k] = tvm.nd.array(scales)

    def _get_darknet_attrs(self, layer, layer_num):
        """Parse attributes of each layer and return."""
        attr = {}
        use_flatten = True
        if LAYERTYPE.CONVOLUTIONAL == layer.type:
            attr.update({'layout' : 'NCHW'})
            attr.update({'pad' : str(layer.pad)})
            attr.update({'num_group' : str(layer.groups)})
            attr.update({'num_filter' : str(layer.n)})
            attr.update({'stride' : str(layer.stride)})
            attr.update({'kernel' : str(layer.size)})
            attr.update({'activation' : (layer.activation)})

            if layer.nbiases == 0:
                attr.update({'use_bias' : False})
            else:
                attr.update({'use_bias' : True})

            if layer.batch_normalize == 1 and layer.dontloadscales != 1:
                attr.update({'use_batchNorm' : True})
                attr.update({'use_scales' : True})

        elif LAYERTYPE.CONNECTED == layer.type:
            attr.update({'num_hidden' : str(layer.outputs)})
            attr.update({'activation' : (layer.activation)})
            if layer_num != 0:
                layer_prev = self.net.layers[layer_num - 1]
                if (layer_prev.out_h == layer.h and
                        layer_prev.out_w == layer.w and
                        layer_prev.out_c == layer.c):
                    use_flatten = False
            attr.update({'use_flatten' : use_flatten})
            attr.update({'use_bias' : True})
            if layer.batch_normalize == 1 and layer.dontloadscales != 1:
                attr.update({'use_batchNorm' : True})
                attr.update({'use_scales' : True})
                attr.update({'use_bias' : False})

        elif LAYERTYPE.MAXPOOL == layer.type:
            attr.update({'pad' : str(layer.pad)})
            attr.update({'stride' : str(layer.stride)})
            attr.update({'kernel' : str(layer.size)})
            max_output = (layer.w - layer.size + 2 * layer.pad)/float(layer.stride) + 1
            if max_output < layer.out_w:
                extra_pad = (layer.out_w - max_output)*layer.stride
                attr.update({'extra_pad_size' : int(extra_pad)})
        elif LAYERTYPE.AVGPOOL == layer.type:
            attr.update({'pad' : str(layer.pad)})
            if layer.stride == 0:
                attr.update({'stride' : str(1)})
            else:
                attr.update({'stride' : str(layer.stride)})
            if layer.size == 0 and layer.h == layer.w:
                attr.update({'kernel' : str(layer.h)})
            else:
                attr.update({'kernel' : str(layer.size)})

        elif LAYERTYPE.DROPOUT == layer.type:
            attr.update({'p' : str(layer.probability)})

        elif LAYERTYPE.SOFTMAX == layer.type:
            attr.update({'axis' : 1})
            attr.update({'use_flatten' : True})
            if layer.temperature:
                attr.update({'temperature' : str(layer.temperature)})

        elif LAYERTYPE.SHORTCUT == layer.type:
            add_layer = self.net.layers[layer.index]
            attr.update({'activation' : (layer.activation)})
            attr.update({'out_channel' : (layer.out_c)})
            attr.update({'out_size' : (layer.out_h)})
            attr.update({'add_out_channel' : (add_layer.out_c)})
            attr.update({'add_out_size' : (add_layer.out_h)})

        elif LAYERTYPE.ROUTE == layer.type:
            pass

        elif LAYERTYPE.COST == layer.type:
            pass

        elif LAYERTYPE.REORG == layer.type:
            attr.update({'stride' : layer.stride})

        elif LAYERTYPE.REGION == layer.type:
            attr.update({'n' : layer.n})
            attr.update({'classes' : layer.classes})
            attr.update({'coords' : layer.coords})
            attr.update({'background' : layer.background})
            attr.update({'softmax' : layer.softmax})
            attr.update({'shape' : (1, layer.c, layer.h, layer.w)})

        elif LAYERTYPE.YOLO == layer.type:
            attr.update({'n' : layer.n})
            attr.update({'classes' : layer.classes})
            attr.update({'shape' : (1, layer.c, layer.h, layer.w)})

        elif LAYERTYPE.UPSAMPLE == layer.type:
            attr.update({'scale' : layer.stride})

        elif LAYERTYPE.L2NORM == layer.type:
            pass

        else:
            raise tvm.error.OpNotImplemented(
                'Operator {} is not supported in frontend Darknet.'.format(layer.type))

        return attr

    def _get_tvm_params_name(self, opname, arg_name):
        """Makes the params name for the k,v pair."""
        return opname + '_'+ arg_name

    def _get_darknet_params(self, layer, opname):
        """To parse and get the darknet params."""
        if LAYERTYPE.CONVOLUTIONAL == layer.type:
            self._get_convolution_weights(layer, opname)

        elif LAYERTYPE.CONNECTED == layer.type:
            self._get_connected_weights(layer, opname)

        elif LAYERTYPE.REGION == layer.type:
            self._get_region_weights(layer, opname)

        elif LAYERTYPE.YOLO == layer.type:
            self._get_yolo_weights(layer, opname)
    def _preproc_layer(self, layer, layer_num):
        """To preprocess each darknet layer, some layer doesnt need processing."""
        if layer_num == 0:
            name = 'data'
            attribute = {}
            sym = [_sym.Variable(name, **attribute)]
        else:
            sym = self._sym_array[layer_num - 1]
        skip_layer = False

        if LAYERTYPE.ROUTE == layer.type:
            sym = []
            for j in range(layer.n):
                sym.append(self._sym_array[layer.input_layers[j]])
            if layer.n == 1:
                skip_layer = True

        elif LAYERTYPE.COST == layer.type:
            skip_layer = True

        elif LAYERTYPE.SHORTCUT == layer.type:
            sym = [sym, self._sym_array[layer.index]]

        elif LAYERTYPE.BLANK == layer.type:
            skip_layer = True

        if skip_layer is True:
            self._sym_array[layer_num] = sym

        return skip_layer, sym

    def _get_opname(self, layer):
        """Returs the layer name."""
        return layer.type

    def _new_rnn_state_sym(self, state=None, name='rnn'):
        """Returs a symbol for state"""
        sym_name = name + "%d_state" % self._state_ctr[name]
        self._state_ctr[name] += 1
        return _sym.Variable(name=sym_name, init=state)

    def _get_rnn_state_buffer(self, layer, name):
        """Get the state buffer for rnn."""
        buffer = np.zeros((1, layer.outputs), self.dtype)
        return self._new_rnn_state_sym(buffer, name)

    def _get_darknet_rnn_attrs(self, layer, sym):
        """Get the rnn converted symbol from attributes."""
        attr = self._get_darknet_attrs(layer, 0)
        op_name = self._get_opname(layer)
        layer_name, sym = _darknet_convert_symbol(op_name, _as_list(sym), attr)
        self._get_darknet_params(layer, layer_name)
        return sym

    def _handle_darknet_rnn_layers(self, layer_num, sym):
        """Parse attributes and handle the rnn layers."""
        attr = {}
        layer = self.net.layers[layer_num]
        processed = False

        if LAYERTYPE.RNN == layer.type:
            attr.update({'n' : layer.n})
            attr.update({'batch' : layer.batch})
            attr.update({'num_hidden' : str(layer.outputs)})

            state = self._get_rnn_state_buffer(layer, 'rnn')

            for _ in range(layer.steps):
                input_layer = layer.input_layer
                sym = self._get_darknet_rnn_attrs(input_layer, sym)

                self_layer = layer.self_layer
                state = self._get_darknet_rnn_attrs(self_layer, state)

                op_name, new_attrs = 'elemwise_add', {}
                new_inputs = _as_list([sym, state])
                state = get_nnvm_op(op_name)(*new_inputs, **new_attrs)
                self._outs.append(state)

                output_layer = layer.output_layer
                sym = self._get_darknet_rnn_attrs(output_layer, state)

            self._sym_array[layer_num] = sym
            processed = True

        elif LAYERTYPE.CRNN == layer.type:
            attr.update({'n' : layer.n})
            attr.update({'batch' : layer.batch})
            attr.update({'num_hidden' : str(layer.outputs)})

            state = self._get_rnn_state_buffer(layer, 'crnn')

            for _ in range(layer.steps):
                input_layer = layer.input_layer
                sym = self._get_darknet_rnn_attrs(input_layer, sym)

                self_layer = layer.self_layer
                state = self._get_darknet_rnn_attrs(self_layer, state)

                op_name, new_attrs = 'elemwise_add', {}
                new_inputs = _as_list([sym, state])
                state = get_nnvm_op(op_name)(*new_inputs, **new_attrs)
                self._outs.append(state)

                output_layer = layer.output_layer
                sym = self._get_darknet_rnn_attrs(output_layer, state)

            self._sym_array[layer_num] = sym
            processed = True

        elif LAYERTYPE.LSTM == layer.type:
            if layer.steps > 1:
                raise tvm.error.OpAttributeInvalid(
                    'Number of steps {} of RNN is not valid.'.format(layer.steps))

            op_name_add = 'elemwise_add'
            op_name_mul = 'elemwise_mul'
            attrs = {}
            act_attr = {}

            h_state = self._get_rnn_state_buffer(layer, 'lstm')
            c_state = self._get_rnn_state_buffer(layer, 'cell_state')
            for _ in range(layer.steps):
                sym_wf = self._get_darknet_rnn_attrs(layer.wf, h_state)
                sym_wi = self._get_darknet_rnn_attrs(layer.wi, h_state)
                sym_wg = self._get_darknet_rnn_attrs(layer.wg, h_state)
                sym_wo = self._get_darknet_rnn_attrs(layer.wo, h_state)

                input_sym = sym
                sym_uf = self._get_darknet_rnn_attrs(layer.uf, input_sym)
                sym_ui = self._get_darknet_rnn_attrs(layer.ui, input_sym)
                sym_ug = self._get_darknet_rnn_attrs(layer.ug, input_sym)
                sym_uo = self._get_darknet_rnn_attrs(layer.uo, input_sym)

                new_inputs = _as_list([sym_wf, sym_uf])
                add_f = get_nnvm_op(op_name_add)(*new_inputs, **attrs)

                new_inputs = _as_list([sym_wi, sym_ui])
                add_i = get_nnvm_op(op_name_add)(*new_inputs, **attrs)

                new_inputs = _as_list([sym_wg, sym_ug])
                add_g = get_nnvm_op(op_name_add)(*new_inputs, **attrs)

                new_inputs = _as_list([sym_wo, sym_uo])
                add_o = get_nnvm_op(op_name_add)(*new_inputs, **attrs)

                act_attr['activation'] = ACTIVATION.LOGISTIC
                act_f, _ = _darknet_activations(_as_list(add_f), act_attr)

                act_attr['activation'] = ACTIVATION.LOGISTIC
                act_i, _ = _darknet_activations(_as_list(add_i), act_attr)

                act_attr['activation'] = ACTIVATION.TANH
                act_g, _ = _darknet_activations(_as_list(add_g), act_attr)

                act_attr['activation'] = ACTIVATION.LOGISTIC
                act_o, _ = _darknet_activations(_as_list(add_o), act_attr)

                new_inputs = _as_list([act_i, act_g])
                mul_t = get_nnvm_op(op_name_mul)(*new_inputs, **attrs)

                new_inputs = _as_list([act_f, c_state])
                c_state = get_nnvm_op(op_name_mul)(*new_inputs, **attrs)

                new_inputs = _as_list([mul_t, c_state])
                c_state = get_nnvm_op(op_name_add)(*new_inputs, **attrs)

                act_attr['activation'] = ACTIVATION.TANH
                h_state, _ = _darknet_activations(_as_list(c_state), act_attr)

                new_inputs = _as_list([act_o, h_state])
                h_state = get_nnvm_op(op_name_mul)(*new_inputs, **attrs)
                self._outs = self._outs + [c_state, h_state]
                sym = h_state
            self._sym_array[layer_num] = sym
            processed = True

        elif LAYERTYPE.GRU == layer.type:
            if layer.steps > 1:
                raise tvm.error.OpAttributeInvalid(
                    'Number of steps {} is not valid in RNN.'.format(layer.steps))

            op_name_add = 'elemwise_add'
            op_name_mul = 'elemwise_mul'
            attrs = {}
            act_attr = {}

            state = self._get_rnn_state_buffer(layer, "gru")
            for _ in range(layer.steps):
                sym_wz = self._get_darknet_rnn_attrs(layer.wz, state)
                sym_wr = self._get_darknet_rnn_attrs(layer.wr, state)

                input_sym = sym
                sym_uz = self._get_darknet_rnn_attrs(layer.uz, input_sym)
                sym_ur = self._get_darknet_rnn_attrs(layer.ur, input_sym)
                sym_uh = self._get_darknet_rnn_attrs(layer.uh, input_sym)

                new_inputs = _as_list([sym_uz, sym_wz])
                add_z = get_nnvm_op(op_name_add)(*new_inputs, **attrs)

                new_inputs = _as_list([sym_ur, sym_wr])
                add_r = get_nnvm_op(op_name_add)(*new_inputs, **attrs)

                act_attr['activation'] = ACTIVATION.LOGISTIC
                act_z, _ = _darknet_activations(_as_list(add_z), act_attr)

                act_attr['activation'] = ACTIVATION.LOGISTIC
                act_r, _ = _darknet_activations(_as_list(add_r), act_attr)

                new_inputs = _as_list([act_r, state])
                forgot = get_nnvm_op(op_name_mul)(*new_inputs, **attrs)

                sym_wh = self._get_darknet_rnn_attrs(layer.wh, forgot)

                new_inputs = _as_list([sym_uh, sym_wh])
                h_state = get_nnvm_op(op_name_add)(*new_inputs, **attrs)

                if layer.tanh == 1:
                    act_attr['activation'] = ACTIVATION.TANH
                else:
                    act_attr['activation'] = ACTIVATION.LOGISTIC
                h_state, _ = _darknet_activations(_as_list(h_state), act_attr)

                sym = act_z * state + (1 - act_z) * h_state

                self._outs = self._outs + [sym]
            self._sym_array[layer_num] = sym
            processed = True

        return processed, sym

    def _make_outlist(self, sym, op_name, layer, layer_num):
        if layer.type == LAYERTYPE.REGION:
            k = self._get_tvm_params_name(op_name, 'attr')
            self._outs.insert(0, _sym.Variable(name=k, init=self._tvmparams[k].asnumpy()))
            k = self._get_tvm_params_name(op_name, 'bias')
            self._outs.insert(0, _sym.Variable(name=k, init=self._tvmparams[k].asnumpy()))
            if layer_num != self.net.n-1:
                self._outs.insert(0, sym)

        elif layer.type == LAYERTYPE.YOLO:
            k = self._get_tvm_params_name(op_name, 'attr')
            self._outs.insert(0, _sym.Variable(name=k, init=self._tvmparams[k].asnumpy()))
            k = self._get_tvm_params_name(op_name, 'bias')
            self._outs.insert(0, _sym.Variable(name=k, init=self._tvmparams[k].asnumpy()))
            k = self._get_tvm_params_name(op_name, 'mask')
            self._outs.insert(0, _sym.Variable(name=k, init=self._tvmparams[k].asnumpy()))
            if layer_num != self.net.n-1:
                self._outs.insert(0, sym)

<<<<<<< HEAD
        return

=======
>>>>>>> 135c4b44
    def from_darknet(self):
        """To convert the darknet symbol to nnvm symbols."""
        for i in range(self.net.n):
            layer = self.net.layers[i]
            need_skip, sym = self._preproc_layer(layer, i)
            if need_skip is True:
                continue

            processed, sym = self._handle_darknet_rnn_layers(i, sym)
            if processed is True:
                continue

            attr = self._get_darknet_attrs(layer, i)
            op_name = self._get_opname(layer)
            layer_name, sym = _darknet_convert_symbol(op_name, _as_list(sym), attr)
            self._get_darknet_params(self.net.layers[i], layer_name)
            self._sym_array[i] = sym
            self._make_outlist(sym, layer_name, layer, i)

        self._outs = _as_list(sym) + self._outs
        if isinstance(self._outs, list):
            sym = _sym.Group(self._outs)
        return sym, self._tvmparams

def from_darknet(net, dtype='float32'):
    """Convert from darknet's model into compatible NNVM format.
    Reconstruct a nnvm symbol by traversing the darknet input.

    Parameters
    ----------
    net : ctype Pointer to network
        Darknet parsed symbols

    dtype : str
        Datatype of the input net structure, default is float32

    Returns
    -------
    sym : nnvm.Symbol
        Compatible nnvm symbol

    params : dict of str to tvm.NDArray
        The parameter dict to be used by nnvm
    """

    return GraphProto(net, dtype).from_darknet()<|MERGE_RESOLUTION|>--- conflicted
+++ resolved
@@ -265,13 +265,6 @@
     new_attrs['axis'] = attrs.get('axis', 1)
     return get_nnvm_op(op_name)(*inputs, **new_attrs), None
 
-def _darknet_l2normalize(inputs, attrs):
-    """Process the l2 normalization operation."""
-    op_name, new_attrs = 'l2_normalize', {}
-    new_attrs['eps'] = attrs.get('eps', 0)
-    new_attrs['axis'] = attrs.get('axis', 1)
-    return _darknet_get_nnvm_op(op_name)(*inputs, **new_attrs), None
-
 def _darknet_softmax_output(inputs, attrs):
     """Process the softmax operation."""
     temperature = attrs.get('temperature', 1)
@@ -938,11 +931,6 @@
             if layer_num != self.net.n-1:
                 self._outs.insert(0, sym)
 
-<<<<<<< HEAD
-        return
-
-=======
->>>>>>> 135c4b44
     def from_darknet(self):
         """To convert the darknet symbol to nnvm symbols."""
         for i in range(self.net.n):
