--- conflicted
+++ resolved
@@ -371,11 +371,7 @@
 
     Expr count = make_const(inputs[0]->dtype, 1);
     for (auto& i : r_axes) {
-<<<<<<< HEAD
-      count *= inputs[0]->shape[i];
-=======
       count *= cast(inputs[0]->dtype, inputs[0]->shape[i]);
->>>>>>> 135c4b44
     }
 
     return Array<Tensor>{
