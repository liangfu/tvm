# Licensed to the Apache Software Foundation (ASF) under one
# or more contributor license agreements.  See the NOTICE file
# distributed with this work for additional information
# regarding copyright ownership.  The ASF licenses this file
# to you under the Apache License, Version 2.0 (the
# "License"); you may not use this file except in compliance
# with the License.  You may obtain a copy of the License at
#
#   http://www.apache.org/licenses/LICENSE-2.0
#
# Unless required by applicable law or agreed to in writing,
# software distributed under the License is distributed on an
# "AS IS" BASIS, WITHOUT WARRANTIES OR CONDITIONS OF ANY
# KIND, either express or implied.  See the License for the
# specific language governing permissions and limitations
# under the License.
"""Expression Intrinsics and math functions in TVM."""
# pylint: disable=redefined-builtin
from __future__ import absolute_import as _abs

from ._ffi.function import register_func as _register_func
from . import make as _make
from .api import convert, const
from .expr import Call as _Call
from .schedule import Buffer as _Buffer

def _pack_buffer(buf):
    """Build intrinsics that packs the buffer.
    """
    assert buf.shape
    shape = _make.Call("handle", "tvm_stack_make_shape", buf.shape,
                       _Call.Intrinsic, None, 0)
    strides = _make.Call("handle", "tvm_stack_make_shape", buf.strides,
                         _Call.Intrinsic, None, 0) if buf.strides else 0
    pack_args = [buf.data,
                 shape,
                 strides,
                 len(buf.shape),
                 const(0, dtype=buf.dtype),
                 buf.elem_offset]
    return _make.Call("handle", "tvm_stack_make_array",
                      pack_args, _Call.Intrinsic, None, 0)

def call_packed(*args):
    """Build expression by call an external packed function.

    The argument to packed function can be Expr or Buffer.
    The argument is the corresponding POD type when Expr is presented.

    When the argument is Buffer, the corresponding PackedFunc
    will recieve an TVMArrayHandle whose content is valid during the callback period.
    If the PackedFunc is a python callback, then the corresponding argument is NDArray.

    Parameters
    ----------
    args : list of Expr or Buffer.
        Positional arguments.

    Returns
    -------
    call : Expr
        The call expression.

    See Also
    --------
    tvm.extern : Create tensor with extern function call.
    """
    call_args = [_pack_buffer(x) if isinstance(x, _Buffer) else x for x in args]
    return _make.Call(
        "int32", "tvm_call_packed", call_args, _Call.Intrinsic, None, 0)


def call_pure_intrin(dtype, func_name, *args):
    """Build expression by calling a pure intrinsic function.

    Intrinsics can be overloaded with multiple data types via
    the intrinsic translation rule.

    Parameters
    ----------
    dtype : str
        The data type of the result.

    func_name: str
        The intrinsic function name.

    args : list
        Positional arguments.

    Returns
    -------
    call : Expr
        The call expression.
    """
    args = convert(args)
    return _make.Call(
        dtype, func_name, convert(args), _Call.PureIntrinsic, None, 0)


def call_intrin(dtype, func_name, *args):
    """Build expression by calling an intrinsic function.

    Intrinsics can be overloaded with multiple data types via
    the intrinsic translation rule.

    Parameters
    ----------
    dtype : str
        The data type of the result.

    func_name: str
        The intrinsic function name.

    args : list
        Positional arguments.

    Returns
    -------
    call : Expr
        The call expression.
    """
    args = convert(args)
    return _make.Call(
        dtype, func_name, convert(args), _Call.Intrinsic, None, 0)


def call_pure_extern(dtype, func_name, *args):
    """Build expression by calling a pure extern function.

    Parameters
    ----------
    dtype : str
        The data type of the result.

    func_name: str
        The extern function name.

    args : list
        Positional arguments.

    Returns
    -------
    call : Expr
        The call expression.
    """
    return _make.Call(
        dtype, func_name, convert(args), _Call.PureExtern, None, 0)


def call_extern(dtype, func_name, *args):
    """Build expression by calling a extern function.

    Parameters
    ----------
    dtype : str
        The data type of the result.

    func_name: str
        The extern function name.

    args : list
        Positional arguments.

    Returns
    -------
    call : Expr
        The call expression.
    """
    return _make.Call(
        dtype, func_name, convert(args), _Call.Extern, None, 0)


def call_llvm_intrin(dtype, name, *args):
    """Build expression by calling an llvm intrinsic function

    Parameters
    ----------
    dtype : str
       The data type of the result.

    name : str
       The name of the llvm intrinsic function.

    args : list
       Poistional arguments.

    Returns
    -------
    call : Expr
        The call expression.
    """
    import tvm
    llvm_id = tvm.codegen.llvm_lookup_intrinsic_id(name)
    assert llvm_id != 0, "%s is not an LLVM intrinsic" % name
    return call_pure_intrin(dtype, 'llvm_intrin', tvm.const(llvm_id, 'uint32'), *args)


def exp(x):
    """Take exponetial of input x.

    Parameters
    ----------
    x : Expr
        Input argument.

    Returns
    -------
    y : Expr
        The result.
    """
    return call_pure_intrin(x.dtype, "exp", x)


def tanh(x):
    """Take hyperbolic tanh of input x.

    Parameters
    ----------
    x : Expr
        Input argument.

    Returns
    -------
    y : Expr
        The result.
    """
    return call_pure_intrin(x.dtype, "tanh", x)


def sigmoid(x):
    """Quick function to get sigmoid

    Parameters
    ----------
    x : Expr
        Input argument.

    Returns
    -------
    y : Expr
        The result.
    """
    return call_pure_intrin(x.dtype, "sigmoid", x)


def log(x):
    """Take log of input x.

    Parameters
    ----------
    x : Expr
        Input argument.

    Returns
    -------
    y : Expr
        The result.
    """
    return call_pure_intrin(x.dtype, "log", x)


def sqrt(x):
    """Take log of input x.

    Parameters
    ----------
    x : Expr
        Input argument.

    Returns
    -------
    y : Expr
        The result.
    """
    return call_pure_intrin(x.dtype, "sqrt", x)


def floor(x):
    """Take floor of float input x.

    Parameters
    ----------
    x : Expr
        Input argument.

    Returns
    -------
    y : Expr
        The result.
    """
    return _make.floor(x)


def ceil(x):
    """Take ceil of float input x.

    Parameters
    ----------
    x : Expr
        Input argument.

    Returns
    -------
    y : Expr
        The result.
    """
    return _make.ceil(x)


def trunc(x):
    """Get truncated value of the input.

    The truncated value of the scalar x is the
    nearest integer i which is closer to zero than x is.

    Parameters
    ----------
    x : Expr
        Input argument.

    Returns
    -------
    y : Expr
        The result.
    """
    return _make.trunc(x)


def abs(x):
    """Get absolute value of the input element-wise.

    Parameters
    ----------
    x : Expr
        Input argument.

    Returns
    -------
    y : Expr
        The result.
    """
    return _make.abs(x)


def round(x):
    """Round elements of the array to the nearest integer.

    Parameters
    ----------
    x : Expr
        Input argument.

    Returns
    -------
    y : Expr
        The result.
    """
    return _make.round(x)


def power(x, y):
    """x power y

    Parameters
    ----------
    x : Expr
        Input argument.

    y : Expr
        The exponent

    Returns
    -------
    z : Expr
        The result.
    """
    return call_pure_intrin(x.dtype, "pow", x, y)


def popcount(x):
    """Count the number of set bits in input x.

    Parameters
    ----------
    x : Expr
        Input argument.

    Returns
    -------
    y : Expr
        The result.
    """
    return call_pure_intrin(x.dtype, "popcount", x)

def fmod(x, y):
    """Return the remainder of x divided by y with the same sign as x.

    Parameters
    ----------
    x : Expr
        Input argument.
    y : Expr
        Input argument.

    Returns
    -------
    z : Expr
        The result.
    """
    return call_pure_intrin(x.dtype, "fmod", x, y)
<<<<<<< HEAD
=======


def if_then_else(cond, t, f):
    """Conditional selection expression.

    Parameters
    ----------
    cond : Expr
        The condition

    t : Expr
        The result expression if cond is true.

    f : Expr
        The result expression if cond is false.

    Returns
    -------
    result : Node
        The result of conditional expression.

    Note
    ----
    Unlike Select, if_then_else will not execute
    the branch that does not satisfy the condition.
    You can use it to guard against out of bound access.
    Unlike Select, if_then_else cannot be vectorized
    if some lanes in the vector have different conditions.
    """
    t = convert(t)
    f = convert(f)
    cond = convert(cond)
    if cond.dtype != "bool":
        raise TypeError("The condition's data type has to be bool")
    return call_pure_intrin(t.dtype, "tvm_if_then_else", cond, t, f)

>>>>>>> 135c4b44

# Intrinsic rule related code
def register_intrin_rule(target, intrin, f=None, override=False):
    """Register an intrinsic function generation rule.

    Intrinsic generation rules are callback functions for
    code generator to get device specific calls.
    This function simply translates to.

    :code:`register_func("tvm.intrin.rule.%s.%s" % (target, intrin), f, override)`

    TVM may already pre-register intrinsic rules in the backend.
    However, user can use this function to change the intrinsic translation
    behavior or add new intrinsic rules during runtime.

    Parameters
    ----------
    target : str
        The name of codegen target.

    intrin : str
        The name of the instrinsic.

    f : function, optional
        The function to be registered.

    override: boolean optional
        Whether override existing entry.

    Returns
    -------
    fregister : function
        Register function if f is not specified.

    Examples
    --------
    The following code registers exp expansion rule for opencl.

    .. code-block:: python

        register_intrin_rule("opencl", "exp", my_exp_rule, override=True)
    """
    return _register_func("tvm.intrin.rule.%s.%s" % (target, intrin), f, override)


def _rule_float_suffix(op):
    """Intrinsic rule: Add float suffix if it is float32.

    This is an example intrinsic generation rule.

    Parameters
    ----------
    op : Expr
        The call expression of original intrinsic.

    Returns
    -------
    ret : Expr
        The translated intrinsic rule.
        Return same op if no translation is possible.

    See Also
    --------
    register_intrin_rule : The registeration function for intrin rule.
    """
    if op.dtype == "float32":
        return call_pure_extern(op.dtype, "%sf" % op.name, *op.args)
    if op.dtype == "float64":
        return call_pure_extern(op.dtype, op.name, *op.args)
    return op


def _rule_float_direct(op):
    """Intrinsic rule: Directly call pure extern function for floats.

    This is an example intrinsic generation rule.

    Parameters
    ----------
    op : Expr
        The call expression of original intrinsic.

    Returns
    -------
    ret : Expr
        The translated intrinsic rule.
        Return same op if no translation is possible.

    See Also
    --------
    register_intrin_rule : The registeration function for intrin rule.
    """
    if str(op.dtype).startswith("float"):
        return call_pure_extern(op.dtype, op.name, *op.args)
    return None

@_register_func("tvm.default_trace_action")
def _tvm_default_trace_action(*args):
    print(list(args))

def trace(args, trace_action="tvm.default_trace_action"):
    """Trace tensor data at the runtime.

    The trace function allows to trace specific tensor at the
    runtime. The tracing value should come as last argument.
    The trace action should be specified, by default
    tvm.default_trace_action is used.

    Parameters
    ----------
    args : list of Expr or Buffers.
        Positional arguments.

    trace_action : str.
        The name of the trace action.

    Returns
    -------
    call : Expr
        The call expression.

    See Also
    --------
    tvm.call_packed : Creates packed function.
    """
    if not isinstance(args, list):
        raise Exception("tvm.trace consumes the args as list type")
    call_args = [_pack_buffer(x) if isinstance(x, _Buffer) else x for x in args]
    call_args.insert(0, trace_action)
    return _make.Call(
        args[-1].dtype, "tvm_call_trace_packed", call_args, _Call.Intrinsic, None, 0)

# opencl pattern for exp
register_intrin_rule("opencl", "exp", _rule_float_direct, override=True)
# default pattern for exp
register_intrin_rule("default", "exp", _rule_float_suffix, override=True)<|MERGE_RESOLUTION|>--- conflicted
+++ resolved
@@ -408,8 +408,6 @@
         The result.
     """
     return call_pure_intrin(x.dtype, "fmod", x, y)
-<<<<<<< HEAD
-=======
 
 
 def if_then_else(cond, t, f):
@@ -446,7 +444,6 @@
         raise TypeError("The condition's data type has to be bool")
     return call_pure_intrin(t.dtype, "tvm_if_then_else", cond, t, f)
 
->>>>>>> 135c4b44
 
 # Intrinsic rule related code
 def register_intrin_rule(target, intrin, f=None, override=False):
