# Licensed to the Apache Software Foundation (ASF) under one
# or more contributor license agreements.  See the NOTICE file
# distributed with this work for additional information
# regarding copyright ownership.  The ASF licenses this file
# to you under the Apache License, Version 2.0 (the
# "License"); you may not use this file except in compliance
# with the License.  You may obtain a copy of the License at
#
#   http://www.apache.org/licenses/LICENSE-2.0
#
# Unless required by applicable law or agreed to in writing,
# software distributed under the License is distributed on an
# "AS IS" BASIS, WITHOUT WARRANTIES OR CONDITIONS OF ANY
# KIND, either express or implied.  See the License for the
# specific language governing permissions and limitations
# under the License.
"""
TopHub: Tensor Operator Hub
To get the best performance, we typically need auto-tuning for the specific devices.
TVM releases pre-tuned parameters in TopHub for some common networks and hardware targets.
TVM will download these parameters for you when you call nnvm.compiler.build_module .
"""
# pylint: disable=invalid-name

import logging
import os
import sys

from .task import ApplyHistoryBest
from .. import target as _target
from ..contrib.download import download
from .record import load_from_file

# root path to store TopHub files
AUTOTVM_TOPHUB_ROOT_PATH = os.path.join(os.path.expanduser('~'), ".tvm", "tophub")

# the version of each package
PACKAGE_VERSION = {
    'arm_cpu': "v0.04",
    'llvm':    "v0.03",

    'cuda':    "v0.04",
    'rocm':    "v0.02",
    'opencl':  "v0.02",
    'mali':    "v0.04",

    'vta':     "v0.04",
}

logger = logging.getLogger('autotvm')

def _alias(name):
    """convert alias for some packages"""
    table = {
        'vtacpu': 'vta',

        'metal': 'opencl',
<<<<<<< HEAD
=======
        'vulkan': 'opencl',
>>>>>>> 135c4b44
        'nvptx': 'cuda',
    }
    return table.get(name, name)


def context(target, extra_files=None):
    """Return the dispatch context with pre-tuned parameters.
    This function will load the corresponding *.log files in AUTOTVM_TOPHUB_ROOT_PATH.
    If cannot find them, it will download them from TopHub github repo.
    Users can also add their own files in argument `extra_files`.

    Parameters
    ----------
    target: Target or List of Target
        The compilation target
    extra_files: list of str, optional
        Extra log files to load
    """
    best_context = ApplyHistoryBest([])

    targets = target if isinstance(target, (list, tuple)) else [target]
<<<<<<< HEAD

    for tgt in targets:
        if isinstance(tgt, str):
            tgt = _target.create(tgt)

        possible_names = []
        for opt in tgt.options:
            if opt.startswith("-device"):
                device = _alias(opt[8:])
                possible_names.append(device)
        possible_names.append(tgt.target_name)

        all_packages = list(PACKAGE_VERSION.keys())
        for name in possible_names:
            name = _alias(name)
            if name in all_packages:
                check_backend(name)

=======

    for tgt in targets:
        if isinstance(tgt, str):
            tgt = _target.create(tgt)

        possible_names = []
        for opt in tgt.options:
            if opt.startswith("-device"):
                device = _alias(opt[8:])
                possible_names.append(device)
        possible_names.append(tgt.target_name)

        all_packages = list(PACKAGE_VERSION.keys())
        for name in possible_names:
            name = _alias(name)
            if name in all_packages:
                if not check_backend(name):
                    continue

>>>>>>> 135c4b44
                filename = "%s_%s.log" % (name, PACKAGE_VERSION[name])
                best_context.load(os.path.join(AUTOTVM_TOPHUB_ROOT_PATH, filename))
                break   # only load one file to avoid some fallback template mismatch problem

    if extra_files:
        for filename in extra_files:
            best_context.load(filename)

    return best_context


def check_backend(backend):
    """Check whether have pre-tuned parameters of the certain target.
    If not, will download it.

    Parameters
    ----------
    backend: str
        The name of backend.

    Returns
    ----------
    success: bool
        Whether the check is successful.
    """
    backend = _alias(backend)
    assert backend in PACKAGE_VERSION, 'Cannot find backend "%s" in TopHub' % backend

    version = PACKAGE_VERSION[backend]
    package_name = "%s_%s.log" % (backend, version)
    if os.path.isfile(os.path.join(AUTOTVM_TOPHUB_ROOT_PATH, package_name)):
        return True

    if sys.version_info >= (3,):
        import urllib.request as urllib2
    else:
        import urllib2
    try:
        download_package(package_name)
        return True
    except urllib2.URLError as e:
        logging.warning("Failed to download tophub package for %s: %s", backend, e)
        return False


def download_package(package_name):
    """Download pre-tuned parameters of operators for a backend

    Parameters
    ----------
    package_name: str
        The name of package
    """
    rootpath = AUTOTVM_TOPHUB_ROOT_PATH

    if not os.path.isdir(rootpath):
        # make directory
        splits = os.path.split(rootpath)
        for j in range(1, len(splits)+1):
            path = os.path.join(*splits[:j])
            if not os.path.isdir(path):
                os.mkdir(path)

    logger.info("Download pre-tuned parameters package %s", package_name)
<<<<<<< HEAD
    download("https://raw.githubusercontent.com/uwsaml/tvm-distro/master/tophub/%s"
=======
    download("https://raw.githubusercontent.com/uwsampl/tvm-distro/master/tophub/%s"
>>>>>>> 135c4b44
             % package_name, os.path.join(rootpath, package_name), True, verbose=0)


# global cache for load_reference_log
REFERENCE_LOG_CACHE = {}

def load_reference_log(backend, model, workload_name, template_key):
    """ Load reference log from TopHub to support fallback in template.
    Template will use these reference logs to choose fallback config.

    Parameters
    ----------
    backend: str
        The backend name
    model: str
        The name of the model
    workload_name: str
        The name of the workload. (The first item in the workload tuple)
    template_key: str
        The template key
    """

    backend = _alias(backend)
    version = PACKAGE_VERSION[backend]
    package_name = "%s_%s.log" % (backend, version)
    filename = os.path.join(AUTOTVM_TOPHUB_ROOT_PATH, package_name)

    global REFERENCE_LOG_CACHE
    key = (backend, model, workload_name, template_key)

    if key not in REFERENCE_LOG_CACHE:
        tmp = []
        if os.path.isfile(os.path.join(AUTOTVM_TOPHUB_ROOT_PATH, package_name)):
            find = False
            inp = None
            for inp, res in load_from_file(filename):
                if model == inp.target.model:
                    find = True
                    break
            if not find and inp:
                model = inp.target.model

            for inp, res in load_from_file(filename):
                if (model == inp.target.model and inp.task.workload[0] == workload_name and
                        inp.config.template_key == template_key):
                    tmp.append((inp, res))
        REFERENCE_LOG_CACHE[key] = tmp

    return REFERENCE_LOG_CACHE[key]<|MERGE_RESOLUTION|>--- conflicted
+++ resolved
@@ -55,10 +55,7 @@
         'vtacpu': 'vta',
 
         'metal': 'opencl',
-<<<<<<< HEAD
-=======
         'vulkan': 'opencl',
->>>>>>> 135c4b44
         'nvptx': 'cuda',
     }
     return table.get(name, name)
@@ -80,7 +77,6 @@
     best_context = ApplyHistoryBest([])
 
     targets = target if isinstance(target, (list, tuple)) else [target]
-<<<<<<< HEAD
 
     for tgt in targets:
         if isinstance(tgt, str):
@@ -97,29 +93,9 @@
         for name in possible_names:
             name = _alias(name)
             if name in all_packages:
-                check_backend(name)
-
-=======
-
-    for tgt in targets:
-        if isinstance(tgt, str):
-            tgt = _target.create(tgt)
-
-        possible_names = []
-        for opt in tgt.options:
-            if opt.startswith("-device"):
-                device = _alias(opt[8:])
-                possible_names.append(device)
-        possible_names.append(tgt.target_name)
-
-        all_packages = list(PACKAGE_VERSION.keys())
-        for name in possible_names:
-            name = _alias(name)
-            if name in all_packages:
                 if not check_backend(name):
                     continue
 
->>>>>>> 135c4b44
                 filename = "%s_%s.log" % (name, PACKAGE_VERSION[name])
                 best_context.load(os.path.join(AUTOTVM_TOPHUB_ROOT_PATH, filename))
                 break   # only load one file to avoid some fallback template mismatch problem
@@ -184,11 +160,7 @@
                 os.mkdir(path)
 
     logger.info("Download pre-tuned parameters package %s", package_name)
-<<<<<<< HEAD
-    download("https://raw.githubusercontent.com/uwsaml/tvm-distro/master/tophub/%s"
-=======
     download("https://raw.githubusercontent.com/uwsampl/tvm-distro/master/tophub/%s"
->>>>>>> 135c4b44
              % package_name, os.path.join(rootpath, package_name), True, verbose=0)
 
 
