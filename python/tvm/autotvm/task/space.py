--- conflicted
+++ resolved
@@ -1010,17 +1010,10 @@
         for knob_name in self.space_map.keys():
             if not isinstance(self.space_map[knob_name], SplitSpace):
                 self._entity_map[knob_name] = best_match_cfg[knob_name]
-<<<<<<< HEAD
 
     def __setitem__(self, name, entity):
         """set the entity(knob) of by name
 
-=======
-
-    def __setitem__(self, name, entity):
-        """set the entity(knob) of by name
-
->>>>>>> 135c4b44
         Parameters
         ----------
         name: str
