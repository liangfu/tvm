--- conflicted
+++ resolved
@@ -1,5 +1,3 @@
-<<<<<<< HEAD
-=======
 # Licensed to the Apache Software Foundation (ASF) under one
 # or more contributor license agreements.  See the NOTICE file
 # distributed with this work for additional information
@@ -16,7 +14,6 @@
 # KIND, either express or implied.  See the License for the
 # specific language governing permissions and limitations
 # under the License.
->>>>>>> 135c4b44
 # pylint: disable=unused-variable,invalid-name,unused-argument
 """
 Decorators for registering tunable templates to TOPI.
@@ -30,13 +27,7 @@
 See tvm/topi/python/topi/arm_cpu/depthwise_conv2d.py for example usage.
 """
 
-<<<<<<< HEAD
-from ... import _api_internal, tensor
-
-from .task import args_to_workload, dispatcher
-=======
 from ... import _api_internal, tensor, placeholder, create_schedule
->>>>>>> 135c4b44
 
 from .task import args_to_workload, dispatcher, register
 from ..util import get_const_tuple
@@ -320,11 +311,7 @@
                     """override topi call as a config dispatcher"""
                     assert not kwargs, "Do not support kwargs in template function call"
                     return args_to_workload(args, topi_compute)
-<<<<<<< HEAD
-                _REGISTED_DISPATHCER[target_key][topi_compute] = config_dispatcher
-=======
                 _REGISTERED_DISPATCHER[target_key][topi_compute] = config_dispatcher
->>>>>>> 135c4b44
 
             config_dispatcher = _REGISTERED_DISPATCHER[target_key][topi_compute]
 
