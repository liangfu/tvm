# Licensed to the Apache Software Foundation (ASF) under one
# or more contributor license agreements.  See the NOTICE file
# distributed with this work for additional information
# regarding copyright ownership.  The ASF licenses this file
# to you under the Apache License, Version 2.0 (the
# "License"); you may not use this file except in compliance
# with the License.  You may obtain a copy of the License at
#
#   http://www.apache.org/licenses/LICENSE-2.0
#
# Unless required by applicable law or agreed to in writing,
# software distributed under the License is distributed on an
# "AS IS" BASIS, WITHOUT WARRANTIES OR CONDITIONS OF ANY
# KIND, either express or implied.  See the License for the
# specific language governing permissions and limitations
# under the License.
"""
Template dispatcher module.

A dispatcher is a function that can contains multiple behaviors.
Its specific behavior is can be controlled by DispatchContext.

DispatchContext is used in two ways, usually via different implementation
of the DispatchContext base class.

- During search, we can use it to pass the current proposal from tuner.
- During evaluation, we can use it to set pick the best policy.
"""
# pylint: disable=invalid-name

from __future__ import absolute_import as _abs

import logging

import numpy as np
from decorator import decorate

from tvm import target as _target

from .space import FallbackConfigEntity

logger = logging.getLogger('autotvm')

class DispatchContext(object):
    """
    Base class of dispatch context.

    DispatchContext enables the target and workload
    specific dispatch mechanism for templates.
    """
    current = None

    def __init__(self):
        self._old_ctx = DispatchContext.current

    def query(self, target, workload):
        """
        Query the context to get the specific config for a template.
        If cannot find the result inside this context, this function will query it
        from the upper contexts.

        Parameters
        ----------
        target: Target
            The current target
        workload : Workload
            The current workload.

        Returns
        -------
        cfg : ConfigSpace
            The specific configuration.
        """
        ret = self._query_inside(target, workload)
        if ret is None:
            ret = self._old_ctx.query(target, workload)
        return ret

    def update(self, target, workload, cfg):
        """
        Update context with a specific config.

        Parameters
        ----------
        target: Target
            The current target
        workload : Workload
            The current workload.
        cfg : ConfigSpace
            The specific configuration.

        Note
        ----
        This interface is for cases when TVM decides to replace an operator in the graph.
        For example, `AlterOpLayout` pass (enables when `opt_level = 3`) replaces `NCHW`
        convolution with `NCHW[x]c` implementation on x86 CPUs.
        Thus in TOPI, we first query schedule using original `NCHW` workload,
        then update the dispatcher with the new `NCHW[x]c` workload.
        So that later on, `NCHW[x]c` convolution can get schedule from the dispatcher using
        its own workload directly.

        .. code-block:: python

            @conv2d_alter_layout.register("cpu")
            def _alter_conv2d_layout(attrs, inputs, tinfo):
                workload = get_conv2d_workload(...)
                dispatch_ctx = autotvm.task.DispatchContext.current
                target = tvm.target.current_target()
                config = dispatch_ctx.query(target, workload)

                # Get conv2d_NCHWc workload from config
                # new_workload = ...
                # new_inputs = ...
                # new_attrs = ...

                # Store altered operator's config
                dispatch_ctx.update(target, new_workload, config)
                return sym.contrib.conv2d_NCHWc(*new_inputs, **new_attrs)

        We directly store `config` back because `conv2d_NCHW` and `conv2d_NCHWc`
        share the same schedule parameters.
        One can construct a new `ConfigEntity` if this is not the case.
        """
        raise NotImplementedError()

    def _query_inside(self, target, workload):
        """
        Query the context to get the specific config for a template.
        This function only query config inside this context.

        Parameters
        ----------
        target: Target
            The current target
        workload : Workload
            The current workload.

        Returns
        -------
        cfg : ConfigSpace
            The specific configuration.
        """
        raise NotImplementedError()

    def __enter__(self):
        self._old_ctx = DispatchContext.current
        DispatchContext.current = self
        return self

    def __exit__(self, ptype, value, trace):
        DispatchContext.current = self._old_ctx


def dispatcher(fworkload):
    """Wrap a workload dispatcher function.

    Parameters
    ----------
    fworkload : function
        The workload extraction function from arguments.

    Returns
    -------
    fdispatcher : function
        A wrapped dispatcher function, which will
        dispatch based on DispatchContext and
        the current workload.
    """
    dispatch_dict = {}
    func_name = fworkload.__name__

    def register(key, func=None, override=False):
        """Register template function.

        Parameters
        ----------
        key : str or List of str
            The template key to identify the template
            under this dispatcher.
        func : function
            The function to be registered.
            The first argument of the function is always
            cfg returned by DispatchContext,
            the rest arguments are the same as the fworkload.
        override : bool
            Whether override existing registration.

        Returns
        -------
        The register function if necessary.
        """
        if isinstance(key, str):
            key = [key]

        def _do_reg(myf):
            for x in key:
                if x in dispatch_dict and not override:
                    raise ValueError(
                        "Key %s is already registered for %s" % (x, func_name))
                dispatch_dict[x] = myf
            return myf

        if func:
            return _do_reg(func)
        return _do_reg

    def dispatch_func(func, *args, **kwargs):
        """The wrapped dispatch function"""
        tgt = _target.current_target()
        workload = func(*args, **kwargs)
        cfg = DispatchContext.current.query(tgt, workload)
        if cfg.is_fallback and not cfg.template_key:
            # first try 'direct' template
            if 'direct' in dispatch_dict:
                return dispatch_dict['direct'](cfg, *args, **kwargs)
            # otherwise pick a random template
            for v in dispatch_dict.values():
                return v(cfg, *args, **kwargs)
        else:
            return dispatch_dict[cfg.template_key](cfg, *args, **kwargs)

    fdecorate = decorate(fworkload, dispatch_func)
    fdecorate.register = register
    return fdecorate


class ApplyConfig(DispatchContext):
    """Apply a deterministic config entity for all queries.

    Parameters
    ----------
    config : ConfigSpace or ConfigEntity
        The specific configuration we care about.
    """
    def __init__(self, config):
        super(ApplyConfig, self).__init__()
        self._config = config
        self.workload = None

    def _query_inside(self, target, workload):
        """Override query"""
        self.workload = workload
        return self._config

    def update(self, target, workload, cfg):
        """Override update"""
        self.workload = workload
        self._config = cfg


class ApplyHistoryBest(DispatchContext):
    """
    Apply the history best config

    Parameters
    ----------
    records : str or iterator of (MeasureInput, MeasureResult)
        Collection of tuning records.
        If is str, then it should be the filename of a records log file.
                   Each row of this file is an encoded record pair.
        Otherwise, it is an iterator.
    """
    def __init__(self, records):
        super(ApplyHistoryBest, self).__init__()

        self.best_by_targetkey = {}
        self.best_by_model = {}
        self._best_user_defined = {}

        if records:
            self.load(records)

    def load(self, records):
        """Load records to this dispatch context

        Parameters
        ----------
        records : str or iterator of (MeasureInput, MeasureResult)
            Collection of tuning records.
            If is str, then it should be the filename of a records log file.
                       Each row of this file is an encoded record pair.
            Otherwise, it is an iterator.
        """
        from ..record import load_from_file

        if isinstance(records, str):
            records = load_from_file(records)
        if not records:
            return

        best_by_targetkey = self.best_by_targetkey
        best_by_model = self.best_by_model

        counter = 0
        for inp, res in records:
            counter += 1
            if res.error_no != 0:
                continue

            # use target keys in tvm target system as key to build best map
            for k in inp.target.keys:
                key = (k, inp.task.workload)
                if key not in best_by_targetkey:
                    best_by_targetkey[key] = (inp, res)
                else:
                    _, other_res = best_by_targetkey[key]
                    if np.mean(other_res.costs) > np.mean(res.costs):
                        best_by_targetkey[key] = (inp, res)

            # use model as key to build best map
            key = (inp.target.model, inp.task.workload)
            if key not in best_by_model:
<<<<<<< HEAD
                best_by_model[key] = (inp, res)
=======
                if inp.target.model != 'unknown':
                    best_by_model[key] = (inp, res)
>>>>>>> 135c4b44
            else:
                _, other_res = best_by_model[key]
                if np.mean(other_res.costs) > np.mean(res.costs):
                    best_by_model[key] = (inp, res)

        logger.debug("Finish loading %d records", counter)

    def _query_inside(self, target, workload):
        if target is None:
            raise RuntimeError("Need a target context to find the history best. "
                               "Hint: If your target is llvm, use `with tvm.target.create('llvm'):`"
                               " above the dispatcher call. So does other target. ")

        # first try matching by model
        key = (target.model, workload)
        if key in self._best_user_defined:
            return self._best_user_defined[key]
        if key in self.best_by_model:
            return self.best_by_model[key][0].config

        # then try matching by target key
        for k in target.keys:
            key = (k, workload)
            if key in self._best_user_defined:
                return self._best_user_defined[key]
            if key in self.best_by_targetkey:
                return self.best_by_targetkey[key][0].config

        return None

    def update(self, target, workload, cfg):
        model = target.model
        key = (model, workload)
        self._best_user_defined[key] = cfg

        for k in target.keys:
            key = (k, workload)
            self._best_user_defined[key] = cfg


class FallbackContext(DispatchContext):
    """
    A fallback dispatch context.

    Any tunable template can be called under this context.
    This is the root context.
    """

    def __init__(self):
        super(FallbackContext, self).__init__()
        self.memory = {}
        self.silent = False

        # a set to prevent print duplicated message
        self.messages = set()

    def _query_inside(self, target, workload):
        key = (str(target), workload)
        if key in self.memory:
            return self.memory[key]

        if not self.silent:
            msg = "Cannot find config for target=%s, workload=%s. A fallback configuration "\
                  "is used, which may bring great performance regression." % (target, workload)
            if msg not in self.messages:
                self.messages.add(msg)
                logger.warning(msg)
        cfg = FallbackConfigEntity()

        # cache this config
        self.memory[key] = cfg
        return cfg

    def clear_cache(self, target, workload):
        """Clear fallback cache. Pass the same argument as _query_inside to this function
        to clean the cache.

        Parameters
        ----------
        target: Target
            The current target
        workload : Workload
            The current workload.
        """
        key = (str(target), workload)
        if key in self.memory:
            del self.memory[key]

    def update(self, target, workload, cfg):
        key = (str(target), workload)
        self.memory[key] = cfg

DispatchContext.current = FallbackContext()

def clear_fallback_cache(target, workload):
    """Clear fallback cache. Pass the same argument as _query_inside to this function
    to clean the cache.

    Parameters
    ----------
    target: Target
        The current target
    workload : Workload
        The current workload.

    Note
    ----
    This is used in alter_op_layout to clear the bad cache created before call topi compute function
    """
    context = DispatchContext.current
    while not isinstance(context, FallbackContext):
        context = context._old_ctx
    context.clear_cache(target, workload)

class ApplyGraphBest(DispatchContext):
    """Load the graph level tuning optimal schedules.

    The input records should be in the ascending order of
    node index for target operator. Usually this can be obtained
    with graph tuner.

    This context maintains an internal counter to indicate the current
    node index.
    """
    def __init__(self, records):
        """
        Parameters
        ----------
        records : str or iterator of (MeasureInput, MeasureResult)
            Collection of tuning records.
            If is str, then it should be the filename of a records log file.
                   Each row of this file is an encoded record pair.
            Otherwise, it is an iterator.
        """
        from ..record import load_from_file

        super(ApplyGraphBest, self).__init__()
        if isinstance(records, str):
            records = load_from_file(records)
        self._records = list(records)
        self._counter = 0
        self._global_cfg_dict = {}

    def _query_inside(self, target, workload):
        """
        Query the context to get config from records.

        Parameters
        ----------
        target : Target
            The current target
        workload : Workload
            The current workload.

        Returns
        -------
        cfg : ConfigSpace
            The specific configuration.
        """
        if self._counter < len(self._records):
            cfg = self._records[self._counter][0].config
            self._counter += 1
            self.update(target, workload, cfg)
            return cfg
        key = (str(target), workload)
<<<<<<< HEAD
        return self._global_cfg_dict[key]
=======
        if key not in self._global_cfg_dict:
            msg = "Config for target=%s, workload=%s is missing in ApplyGraphBest context. " \
                  "A fallback configuration is used, which may bring great performance " \
                  "regression." % (target, workload)
            logger.warning(msg)
            cfg = FallbackConfigEntity()
            self._global_cfg_dict[key] = cfg
        else:
            cfg = self._global_cfg_dict[key]
        return cfg
>>>>>>> 135c4b44

    def update(self, target, workload, cfg):
        key = (str(target), workload)
        self._global_cfg_dict[key] = cfg<|MERGE_RESOLUTION|>--- conflicted
+++ resolved
@@ -310,12 +310,8 @@
             # use model as key to build best map
             key = (inp.target.model, inp.task.workload)
             if key not in best_by_model:
-<<<<<<< HEAD
-                best_by_model[key] = (inp, res)
-=======
                 if inp.target.model != 'unknown':
                     best_by_model[key] = (inp, res)
->>>>>>> 135c4b44
             else:
                 _, other_res = best_by_model[key]
                 if np.mean(other_res.costs) > np.mean(res.costs):
@@ -481,9 +477,6 @@
             self.update(target, workload, cfg)
             return cfg
         key = (str(target), workload)
-<<<<<<< HEAD
-        return self._global_cfg_dict[key]
-=======
         if key not in self._global_cfg_dict:
             msg = "Config for target=%s, workload=%s is missing in ApplyGraphBest context. " \
                   "A fallback configuration is used, which may bring great performance " \
@@ -494,7 +487,6 @@
         else:
             cfg = self._global_cfg_dict[key]
         return cfg
->>>>>>> 135c4b44
 
     def update(self, target, workload, cfg):
         key = (str(target), workload)
