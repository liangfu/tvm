# Licensed to the Apache Software Foundation (ASF) under one
# or more contributor license agreements.  See the NOTICE file
# distributed with this work for additional information
# regarding copyright ownership.  The ASF licenses this file
# to you under the Apache License, Version 2.0 (the
# "License"); you may not use this file except in compliance
# with the License.  You may obtain a copy of the License at
#
#   http://www.apache.org/licenses/LICENSE-2.0
#
# Unless required by applicable law or agreed to in writing,
# software distributed under the License is distributed on an
# "AS IS" BASIS, WITHOUT WARRANTIES OR CONDITIONS OF ANY
# KIND, either express or implied.  See the License for the
# specific language governing permissions and limitations
# under the License.
"""Internal utilities for parsing Python subset to HalideIR"""

import ast
import inspect
import logging
import sys
import numpy
from .. import api as _api
from .. import make as _make
from .. import expr as _expr
from .. import stmt as _stmt
from .._ffi.base import numeric_types
from ..tensor import Tensor
from ..container import Array


#pylint: disable=invalid-name
np_arg_types = tuple(list(numeric_types) + [numpy.ndarray])
tvm_arg_types = (Tensor, Array, _expr.Var, _expr.ConstExpr)
halide_imm_types = (_expr.IntImm, _expr.FloatImm, _expr.UIntImm)


def _internal_assert(cond, err):
    """Simplify the code segment like if not XXX then raise an error"""
    if not cond:
        raise ValueError(err)


# Useful constants. In avoid of runtime dependences, we use function calls to return them.
def make_nop():
    """Returns a 'no operation' node in HalideIR."""
    return _make.Evaluate(_api.const(0, dtype='int32'))


def is_docstring(node):
    """Checks if a Python AST node is a docstring"""
    return isinstance(node, ast.Expr) and isinstance(node.value, ast.Str)


def _pruned_source(func):
    """Prune source code's extra leading spaces"""
    try:
        lines = inspect.getsource(func).split('\n')
        leading_space = len(lines[0]) - len(lines[0].lstrip(' '))
        lines = [line[leading_space:] for line in lines]
        return '\n'.join(lines)
    except IOError as err:
        if sys.version_info[0] == 2 and str(err) == 'could not get source code':
            logging.log(logging.CRITICAL, \
                        'This module is not fully operated under Python2... ' \
                        'Please move to Python3!')
            raise err
<<<<<<< HEAD
=======


def replace_io(body, rmap):
    """Replacing tensors usage according to the dict given"""
    from .. import ir_pass

    def replace(op):
        if isinstance(op, _stmt.Provide) and op.func in rmap.keys():
            buf = rmap[op.func]
            return _make.Provide(buf.op, op.value_index, op.value, op.args)
        if isinstance(op, _expr.Call) and  op.func in rmap.keys():
            buf = rmap[op.func]
            return _make.Call(buf.dtype, buf.name, op.args, \
                              _expr.Call.Halide, buf.op, buf.value_index)
        return None

    return ir_pass.IRTransform(body, None, replace, ['Provide', 'Call'])
>>>>>>> 135c4b44


def _is_tvm_arg_types(args):
    """Determine a list of element is either a list of tvm arguments of a list of numpy arguments.
    If neither is true, raise a value error."""
    if isinstance(args[0], tvm_arg_types):
        for elem in args[1:]:
            _internal_assert(isinstance(elem, tvm_arg_types),
                             "Expecting a Var, Tensor or ConstExpr instance but %s get!" \
                             % str(type(elem)))
        return True

    _internal_assert(isinstance(args[0], np_arg_types), \
                     "Expect a numpy type but %s get!" % str(type(args[0])))
    for elem in args[1:]:
<<<<<<< HEAD
        if not isinstance(elem, np_arg_types):
            raise ValueError("Expect a numpy type but % get!" % str(type(elem)))
    return False


def _enter_hybrid_runtime(func):
    """Put hybrid runtime variables into the global scope"""
    _globals = func.__globals__
    intersect = []
    for elem in list(HYBRID_GLOBALS.keys()):
        if elem in _globals.keys():
            intersect.append((elem, _globals[elem]))
        _globals[elem] = HYBRID_GLOBALS[elem]
    return intersect


def _restore_runtime(func, intersect):
    """Rollback the modification caused by hybrid runtime"""
    _globals = func.__globals__
    for elem in list(HYBRID_GLOBALS.keys()):
        _globals.pop(elem)
    for k, v in intersect:
        _globals[k] = v

def _internal_assert(cond, err):
    """Simplify the code segment like if not XXX then raise an error"""
    if not cond:
        raise ValueError(err)

# Almost the same functionality as the one above, but in this case,
# the error is caused by users inproper usage.
_user_assert = _internal_assert
=======
        _internal_assert(isinstance(elem, np_arg_types), \
                         "Expect a numpy type but %s get!" % str(type(elem)))
    return False
>>>>>>> 135c4b44
<|MERGE_RESOLUTION|>--- conflicted
+++ resolved
@@ -66,8 +66,6 @@
                         'This module is not fully operated under Python2... ' \
                         'Please move to Python3!')
             raise err
-<<<<<<< HEAD
-=======
 
 
 def replace_io(body, rmap):
@@ -85,7 +83,6 @@
         return None
 
     return ir_pass.IRTransform(body, None, replace, ['Provide', 'Call'])
->>>>>>> 135c4b44
 
 
 def _is_tvm_arg_types(args):
@@ -101,41 +98,6 @@
     _internal_assert(isinstance(args[0], np_arg_types), \
                      "Expect a numpy type but %s get!" % str(type(args[0])))
     for elem in args[1:]:
-<<<<<<< HEAD
-        if not isinstance(elem, np_arg_types):
-            raise ValueError("Expect a numpy type but % get!" % str(type(elem)))
-    return False
-
-
-def _enter_hybrid_runtime(func):
-    """Put hybrid runtime variables into the global scope"""
-    _globals = func.__globals__
-    intersect = []
-    for elem in list(HYBRID_GLOBALS.keys()):
-        if elem in _globals.keys():
-            intersect.append((elem, _globals[elem]))
-        _globals[elem] = HYBRID_GLOBALS[elem]
-    return intersect
-
-
-def _restore_runtime(func, intersect):
-    """Rollback the modification caused by hybrid runtime"""
-    _globals = func.__globals__
-    for elem in list(HYBRID_GLOBALS.keys()):
-        _globals.pop(elem)
-    for k, v in intersect:
-        _globals[k] = v
-
-def _internal_assert(cond, err):
-    """Simplify the code segment like if not XXX then raise an error"""
-    if not cond:
-        raise ValueError(err)
-
-# Almost the same functionality as the one above, but in this case,
-# the error is caused by users inproper usage.
-_user_assert = _internal_assert
-=======
         _internal_assert(isinstance(elem, np_arg_types), \
                          "Expect a numpy type but %s get!" % str(type(elem)))
-    return False
->>>>>>> 135c4b44
+    return False